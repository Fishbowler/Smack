/**
 *
 * Copyright the original author or authors
 *
 * Licensed under the Apache License, Version 2.0 (the "License");
 * you may not use this file except in compliance with the License.
 * You may obtain a copy of the License at
 *
 *     http://www.apache.org/licenses/LICENSE-2.0
 *
 * Unless required by applicable law or agreed to in writing, software
 * distributed under the License is distributed on an "AS IS" BASIS,
 * WITHOUT WARRANTIES OR CONDITIONS OF ANY KIND, either express or implied.
 * See the License for the specific language governing permissions and
 * limitations under the License.
 */
package org.jivesoftware.smack.debugger;

import java.io.Reader;
import java.io.Writer;
import java.util.logging.Logger;

import org.jivesoftware.smack.AbstractConnectionListener;
import org.jivesoftware.smack.AbstractXMPPConnection;
import org.jivesoftware.smack.ConnectionListener;
<<<<<<< HEAD
=======
import org.jivesoftware.smack.ReconnectionListener;
import org.jivesoftware.smack.ReconnectionManager;
import org.jivesoftware.smack.StanzaListener;
>>>>>>> 0fcacf3d
import org.jivesoftware.smack.XMPPConnection;
import org.jivesoftware.smack.packet.TopLevelStreamElement;
import org.jivesoftware.smack.util.ObservableReader;
import org.jivesoftware.smack.util.ObservableWriter;
import org.jivesoftware.smack.util.ReaderListener;
import org.jivesoftware.smack.util.WriterListener;

import org.jxmpp.jid.EntityFullJid;

public abstract class AbstractDebugger extends SmackDebugger {

    private static final Logger LOGGER = Logger.getLogger(AbstractDebugger.class.getName());

    public static boolean printInterpreted = false;

    private final ConnectionListener connListener;
    private final ReconnectionListener reconnectionListener;
    private final ReaderListener readerListener;
    private final WriterListener writerListener;

    private ObservableWriter writer;
    private ObservableReader reader;

    public AbstractDebugger(final XMPPConnection connection) {
        super(connection);

        // Create a special Reader that wraps the main Reader and logs data to the GUI.
        this.reader = new ObservableReader(reader);
        readerListener = new ReaderListener() {
            @Override
            public void read(String str) {
                log("RECV (" + connection.getConnectionCounter() + "): " + str);
            }
        };
        this.reader.addReaderListener(readerListener);

        // Create a special Writer that wraps the main Writer and logs data to the GUI.
        this.writer = new ObservableWriter(writer);
        writerListener = new WriterListener() {
            @Override
            public void write(String str) {
                log("SENT (" + connection.getConnectionCounter() + "): " + str);
            }
        };
        this.writer.addWriterListener(writerListener);

<<<<<<< HEAD
        connListener = new ConnectionListener() {
=======
        // Create a thread that will listen for all incoming packets and write them to
        // the GUI. This is what we call "interpreted" packet data, since it's the packet
        // data as Smack sees it and not as it's coming in as raw XML.
        listener = new StanzaListener() {
            @Override
            public void processStanza(Stanza packet) {
                if (printInterpreted) {
                    log("RCV PKT (" + connection.getConnectionCounter() + "): " + packet.toXML());
                }
            }
        };

        connListener = new AbstractConnectionListener() {
>>>>>>> 0fcacf3d
            @Override
            public void connected(XMPPConnection connection) {
                log("XMPPConnection connected ("
                                + connection + ")");
            }
            @Override
            public void authenticated(XMPPConnection connection, boolean resumed) {
                String logString = "XMPPConnection authenticated (" + connection + ")";
                if (resumed) {
                    logString += " and resumed";
                }
                log(logString);
            }
            @Override
            public void connectionClosed() {
                log(
                       "XMPPConnection closed (" +
                        connection +
                        ")");
            }
            @Override
            public void connectionClosedOnError(Exception e) {
                log(
                        "XMPPConnection closed due to an exception (" +
                        connection +
                        ")", e);
            }
        };

        reconnectionListener = new ReconnectionListener() {
            @Override
            public void reconnectionFailed(Exception e) {
                log(
                        "Reconnection failed due to an exception (" +
                        connection +
                        ")", e);
            }
            @Override
            public void reconnectingIn(int seconds) {
                log(
                        "XMPPConnection (" +
                        connection +
                        ") will reconnect in " + seconds);
            }
        };

        if (connection instanceof AbstractXMPPConnection) {
            AbstractXMPPConnection abstractXmppConnection = (AbstractXMPPConnection) connection;
            ReconnectionManager.getInstanceFor(abstractXmppConnection).addReconnectionListener(reconnectionListener);
        } else {
            LOGGER.info("The connection instance " + connection
                            + " is not an instance of AbstractXMPPConnection, thus we can not install the ReconnectionListener");
        }
    }

    protected abstract void log(String logMessage);

    protected abstract void log(String logMessage, Throwable throwable);

    @Override
    public Reader newConnectionReader(Reader newReader) {
        reader.removeReaderListener(readerListener);
        ObservableReader debugReader = new ObservableReader(newReader);
        debugReader.addReaderListener(readerListener);
        reader = debugReader;
        return reader;
    }

    @Override
    public Writer newConnectionWriter(Writer newWriter) {
        writer.removeWriterListener(writerListener);
        ObservableWriter debugWriter = new ObservableWriter(newWriter);
        debugWriter.addWriterListener(writerListener);
        writer = debugWriter;
        return writer;
    }

    @Override
    public void userHasLogged(EntityFullJid user) {
        String localpart = user.getLocalpart().toString();
        boolean isAnonymous = "".equals(localpart);
        String title =
                "User logged (" + connection.getConnectionCounter() + "): "
                + (isAnonymous ? "" : localpart)
                + "@"
                + connection.getXMPPServiceDomain()
                + ":"
                + connection.getPort();
        title += "/" + user.getResourcepart();
        log(title);
        // Add the connection listener to the connection so that the debugger can be notified
        // whenever the connection is closed.
        connection.addConnectionListener(connListener);
    }

    @Override
    public void onIncomingStreamElement(TopLevelStreamElement streamElement) {
        if (printInterpreted) {
            log("RCV PKT (" + connection.getConnectionCounter() + "): " + streamElement.toXML());
        }
    }

    @Override
    public void onOutgoingStreamElement(TopLevelStreamElement streamElement) {
        // Does nothing (yet).
    }

}<|MERGE_RESOLUTION|>--- conflicted
+++ resolved
@@ -23,12 +23,8 @@
 import org.jivesoftware.smack.AbstractConnectionListener;
 import org.jivesoftware.smack.AbstractXMPPConnection;
 import org.jivesoftware.smack.ConnectionListener;
-<<<<<<< HEAD
-=======
 import org.jivesoftware.smack.ReconnectionListener;
 import org.jivesoftware.smack.ReconnectionManager;
-import org.jivesoftware.smack.StanzaListener;
->>>>>>> 0fcacf3d
 import org.jivesoftware.smack.XMPPConnection;
 import org.jivesoftware.smack.packet.TopLevelStreamElement;
 import org.jivesoftware.smack.util.ObservableReader;
@@ -75,23 +71,7 @@
         };
         this.writer.addWriterListener(writerListener);
 
-<<<<<<< HEAD
-        connListener = new ConnectionListener() {
-=======
-        // Create a thread that will listen for all incoming packets and write them to
-        // the GUI. This is what we call "interpreted" packet data, since it's the packet
-        // data as Smack sees it and not as it's coming in as raw XML.
-        listener = new StanzaListener() {
-            @Override
-            public void processStanza(Stanza packet) {
-                if (printInterpreted) {
-                    log("RCV PKT (" + connection.getConnectionCounter() + "): " + packet.toXML());
-                }
-            }
-        };
-
         connListener = new AbstractConnectionListener() {
->>>>>>> 0fcacf3d
             @Override
             public void connected(XMPPConnection connection) {
                 log("XMPPConnection connected ("
@@ -112,6 +92,7 @@
                         connection +
                         ")");
             }
+
             @Override
             public void connectionClosedOnError(Exception e) {
                 log(
