/**
 *
 * Copyright the original author or authors
 *
 * Licensed under the Apache License, Version 2.0 (the "License");
 * you may not use this file except in compliance with the License.
 * You may obtain a copy of the License at
 *
 *     http://www.apache.org/licenses/LICENSE-2.0
 *
 * Unless required by applicable law or agreed to in writing, software
 * distributed under the License is distributed on an "AS IS" BASIS,
 * WITHOUT WARRANTIES OR CONDITIONS OF ANY KIND, either express or implied.
 * See the License for the specific language governing permissions and
 * limitations under the License.
 */
package org.jivesoftware.smack.parsing;

import static org.junit.Assert.assertEquals;
import static org.junit.Assert.assertNotNull;

import org.jivesoftware.smack.SmackException;
import org.jivesoftware.smack.packet.PacketExtension;
import org.jivesoftware.smack.provider.PacketExtensionProvider;
import org.jivesoftware.smack.provider.ProviderManager;
import org.jivesoftware.smack.util.PacketParserUtils;
import org.junit.After;
import org.junit.Before;
import org.junit.Test;
import org.xmlpull.v1.XmlPullParser;

public class ParsingExceptionTest {

    private final static String EXTENSION2 =
    "<extension2 xmlns='namespace'>" +
        "<bar node='testNode'>" +
            "<i id='testid1'>" +
            "</i>" +
        "</bar>" +
     "</extension2>";

    @Before
    public void init() {
        ProviderManager.addExtensionProvider(ThrowException.ELEMENT, ThrowException.NAMESPACE, new ThrowException());
    }

    @After
    public void tini() {
        ProviderManager.removeExtensionProvider(ThrowException.ELEMENT, ThrowException.NAMESPACE);
    }

    @Test
    public void consumeUnparsedInput() throws Exception {
<<<<<<< HEAD
        XmlPullParser parser = PacketParserUtils.getParserFor(
=======
        final String MESSAGE_EXCEPTION_ELEMENT = 
                        "<" + ThrowException.ELEMENT + " xmlns='" + ThrowException.NAMESPACE + "'>" +
                            "<nothingInHere>" +
                            "</nothingInHere>" +
                        "</" + ThrowException.ELEMENT + ">";
        XmlPullParser parser = TestUtils.getMessageParser(
>>>>>>> 4477561d
                "<message from='user@server.example' to='francisco@denmark.lit' id='foo'>" +
                    MESSAGE_EXCEPTION_ELEMENT +
                    EXTENSION2 +
                "</message>");
        int parserDepth = parser.getDepth();
        String content = null;
        try {
            PacketParserUtils.parseMessage(parser);
        } catch (Exception e) {
            content = PacketParserUtils.parseContentDepth(parser, parserDepth);
        }
        assertNotNull(content);
        assertEquals(MESSAGE_EXCEPTION_ELEMENT + EXTENSION2 + "</message>", content);
    }

    static class ThrowException implements PacketExtensionProvider {
        public static final String ELEMENT = "exception";
        public static final String NAMESPACE = "http://smack.jivesoftware.org/exception";

        @Override
        public PacketExtension parseExtension(XmlPullParser parser) throws Exception {
            throw new SmackException("Test Exception");
        }

    }
}<|MERGE_RESOLUTION|>--- conflicted
+++ resolved
@@ -23,6 +23,7 @@
 import org.jivesoftware.smack.packet.PacketExtension;
 import org.jivesoftware.smack.provider.PacketExtensionProvider;
 import org.jivesoftware.smack.provider.ProviderManager;
+import org.jivesoftware.smack.test.util.TestUtils;
 import org.jivesoftware.smack.util.PacketParserUtils;
 import org.junit.After;
 import org.junit.Before;
@@ -51,16 +52,12 @@
 
     @Test
     public void consumeUnparsedInput() throws Exception {
-<<<<<<< HEAD
-        XmlPullParser parser = PacketParserUtils.getParserFor(
-=======
         final String MESSAGE_EXCEPTION_ELEMENT = 
                         "<" + ThrowException.ELEMENT + " xmlns='" + ThrowException.NAMESPACE + "'>" +
                             "<nothingInHere>" +
                             "</nothingInHere>" +
                         "</" + ThrowException.ELEMENT + ">";
         XmlPullParser parser = TestUtils.getMessageParser(
->>>>>>> 4477561d
                 "<message from='user@server.example' to='francisco@denmark.lit' id='foo'>" +
                     MESSAGE_EXCEPTION_ELEMENT +
                     EXTENSION2 +
