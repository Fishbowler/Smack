/**
 *
 * Copyright the original author or authors
 *
 * Licensed under the Apache License, Version 2.0 (the "License");
 * you may not use this file except in compliance with the License.
 * You may obtain a copy of the License at
 *
 *     http://www.apache.org/licenses/LICENSE-2.0
 *
 * Unless required by applicable law or agreed to in writing, software
 * distributed under the License is distributed on an "AS IS" BASIS,
 * WITHOUT WARRANTIES OR CONDITIONS OF ANY KIND, either express or implied.
 * See the License for the specific language governing permissions and
 * limitations under the License.
 */
package org.jivesoftware.smack;

import java.io.IOException;
import java.util.concurrent.ArrayBlockingQueue;
import java.util.concurrent.BlockingQueue;
import java.util.concurrent.LinkedBlockingQueue;

import org.jivesoftware.smack.SmackException.NotConnectedException;
import org.jivesoftware.smack.packet.IQ;
import org.jivesoftware.smack.packet.Message;
import org.jivesoftware.smack.packet.Stanza;
import org.jivesoftware.smack.packet.IQ.Type;

/**
 * 
 * @author Robin Collier
 *
 */
public class ThreadedDummyConnection extends DummyConnection {
    private BlockingQueue<IQ> replyQ = new ArrayBlockingQueue<IQ>(1);
    private BlockingQueue<Stanza> messageQ = new LinkedBlockingQueue<Stanza>(5);
    private volatile boolean timeout = false;

    @Override
<<<<<<< HEAD
    public void sendPacket(Stanza packet) throws NotConnectedException, InterruptedException {
        super.sendPacket(packet);
=======
    public void sendStanza(Stanza packet) throws NotConnectedException {
        super.sendStanza(packet);
>>>>>>> ed4fa339

        if (packet instanceof IQ && !timeout) {
            timeout = false;
            // Set reply packet to match one being sent. We haven't started the
            // other thread yet so this is still safe.
            IQ replyPacket = replyQ.peek();

            // If no reply has been set via addIQReply, then we create a simple reply
            if (replyPacket == null) {
                replyPacket = IQ.createResultIQ((IQ) packet);
                replyQ.add(replyPacket);
            }
            replyPacket.setStanzaId(packet.getStanzaId());
            replyPacket.setFrom(packet.getTo());
            replyPacket.setTo(packet.getFrom());
            replyPacket.setType(Type.result);

            new ProcessQueue(replyQ).start();
        }
    }

    /**
     * Calling this method will cause the next sendStanza call with an IQ packet to timeout.
     * This is accomplished by simply stopping the auto creating of the reply packet 
     * or processing one that was entered via {@link #processPacket(Stanza)}.
     */
    public void setTimeout() {
        timeout = true;
    }
    
    public void addMessage(Message msgToProcess) {
        messageQ.add(msgToProcess);
    }

    public void addIQReply(IQ reply) {
        replyQ.add(reply);
    }

    public void processMessages() {
        if (!messageQ.isEmpty())
            new ProcessQueue(messageQ).start();
        else
            System.out.println("No messages to process");
    }

    class ProcessQueue extends Thread {
        private BlockingQueue<? extends Stanza> processQ;

        ProcessQueue(BlockingQueue<? extends Stanza> queue) {
            processQ = queue;
        }

        @Override
        public void run() {
            try {
                processPacket(processQ.take());
            } catch (InterruptedException e) {
                e.printStackTrace();
            }
        }
    }

    public static ThreadedDummyConnection newInstance() throws SmackException, IOException, XMPPException, InterruptedException {
        ThreadedDummyConnection threadedDummyConnection = new ThreadedDummyConnection();
        threadedDummyConnection.connect();
        return threadedDummyConnection;
    }

}<|MERGE_RESOLUTION|>--- conflicted
+++ resolved
@@ -38,13 +38,8 @@
     private volatile boolean timeout = false;
 
     @Override
-<<<<<<< HEAD
-    public void sendPacket(Stanza packet) throws NotConnectedException, InterruptedException {
-        super.sendPacket(packet);
-=======
-    public void sendStanza(Stanza packet) throws NotConnectedException {
+    public void sendStanza(Stanza packet) throws NotConnectedException, InterruptedException {
         super.sendStanza(packet);
->>>>>>> ed4fa339
 
         if (packet instanceof IQ && !timeout) {
             timeout = false;
