/**
 *
 * Copyright 2003-2007 Jive Software.
 *
 * Licensed under the Apache License, Version 2.0 (the "License");
 * you may not use this file except in compliance with the License.
 * You may obtain a copy of the License at
 *
 *     http://www.apache.org/licenses/LICENSE-2.0
 *
 * Unless required by applicable law or agreed to in writing, software
 * distributed under the License is distributed on an "AS IS" BASIS,
 * WITHOUT WARRANTIES OR CONDITIONS OF ANY KIND, either express or implied.
 * See the License for the specific language governing permissions and
 * limitations under the License.
 */

package org.jivesoftware.smackx.workgroup.agent;


import java.util.ArrayList;
import java.util.Collections;
import java.util.Date;
import java.util.HashMap;
import java.util.Iterator;
import java.util.List;
import java.util.Map;
import java.util.Set;
import java.util.logging.Level;
import java.util.logging.Logger;

import org.jivesoftware.smack.PacketCollector;
import org.jivesoftware.smack.StanzaListener;
import org.jivesoftware.smack.SmackException;
import org.jivesoftware.smack.SmackException.NoResponseException;
import org.jivesoftware.smack.SmackException.NotConnectedException;
import org.jivesoftware.smack.XMPPConnection;
import org.jivesoftware.smack.XMPPException;
import org.jivesoftware.smack.XMPPException.XMPPErrorException;
import org.jivesoftware.smack.filter.AndFilter;
import org.jivesoftware.smack.filter.FromMatchesFilter;
import org.jivesoftware.smack.filter.OrFilter;
import org.jivesoftware.smack.filter.StanzaTypeFilter;
import org.jivesoftware.smack.iqrequest.AbstractIqRequestHandler;
import org.jivesoftware.smack.iqrequest.IQRequestHandler.Mode;
import org.jivesoftware.smack.packet.DefaultExtensionElement;
import org.jivesoftware.smack.packet.IQ;
import org.jivesoftware.smack.packet.Message;
import org.jivesoftware.smack.packet.Stanza;
import org.jivesoftware.smack.packet.Presence;
import org.jivesoftware.smackx.muc.packet.MUCUser;
import org.jivesoftware.smackx.search.ReportedData;
import org.jivesoftware.smackx.workgroup.MetaData;
import org.jivesoftware.smackx.workgroup.QueueUser;
import org.jivesoftware.smackx.workgroup.WorkgroupInvitation;
import org.jivesoftware.smackx.workgroup.WorkgroupInvitationListener;
import org.jivesoftware.smackx.workgroup.ext.history.AgentChatHistory;
import org.jivesoftware.smackx.workgroup.ext.history.ChatMetadata;
import org.jivesoftware.smackx.workgroup.ext.macros.MacroGroup;
import org.jivesoftware.smackx.workgroup.ext.macros.Macros;
import org.jivesoftware.smackx.workgroup.ext.notes.ChatNotes;
import org.jivesoftware.smackx.workgroup.packet.AgentStatus;
import org.jivesoftware.smackx.workgroup.packet.DepartQueuePacket;
import org.jivesoftware.smackx.workgroup.packet.MonitorPacket;
import org.jivesoftware.smackx.workgroup.packet.OccupantsInfo;
import org.jivesoftware.smackx.workgroup.packet.OfferRequestProvider;
import org.jivesoftware.smackx.workgroup.packet.OfferRevokeProvider;
import org.jivesoftware.smackx.workgroup.packet.QueueDetails;
import org.jivesoftware.smackx.workgroup.packet.QueueOverview;
import org.jivesoftware.smackx.workgroup.packet.RoomInvitation;
import org.jivesoftware.smackx.workgroup.packet.RoomTransfer;
import org.jivesoftware.smackx.workgroup.packet.SessionID;
import org.jivesoftware.smackx.workgroup.packet.Transcript;
import org.jivesoftware.smackx.workgroup.packet.Transcripts;
import org.jivesoftware.smackx.workgroup.settings.GenericSettings;
import org.jivesoftware.smackx.workgroup.settings.SearchSettings;
import org.jivesoftware.smackx.xdata.Form;
import org.jxmpp.jid.Jid;
import org.jxmpp.jid.parts.Resourcepart;

/**
 * This class embodies the agent's active presence within a given workgroup. The application
 * should have N instances of this class, where N is the number of workgroups to which the
 * owning agent of the application belongs. This class provides all functionality that a
 * session within a given workgroup is expected to have from an agent's perspective -- setting
 * the status, tracking the status of queues to which the agent belongs within the workgroup, and
 * dequeuing customers.
 *
 * @author Matt Tucker
 * @author Derek DeMoro
 */
public class AgentSession {
    private static final Logger LOGGER = Logger.getLogger(AgentSession.class.getName());

    private XMPPConnection connection;

    private Jid workgroupJID;

    private boolean online = false;
    private Presence.Mode presenceMode;
    private int maxChats;
    private final Map<String, List<String>> metaData;

    private final Map<Resourcepart, WorkgroupQueue> queues = new HashMap<>();

    private final List<OfferListener> offerListeners;
    private final List<WorkgroupInvitationListener> invitationListeners;
    private final List<QueueUsersListener> queueUsersListeners;

    private AgentRoster agentRoster = null;
    private TranscriptManager transcriptManager;
    private TranscriptSearchManager transcriptSearchManager;
    private Agent agent;
    private StanzaListener packetListener;

    /**
     * Constructs a new agent session instance. Note, the {@link #setOnline(boolean)}
     * method must be called with an argument of <tt>true</tt> to mark the agent
     * as available to accept chat requests.
     *
     * @param connection   a connection instance which must have already gone through
     *                     authentication.
     * @param workgroupJID the fully qualified JID of the workgroup.
     */
    public AgentSession(Jid workgroupJID, XMPPConnection connection) {
        // Login must have been done before passing in connection.
        if (!connection.isAuthenticated()) {
            throw new IllegalStateException("Must login to server before creating workgroup.");
        }

        this.workgroupJID = workgroupJID;
        this.connection = connection;
        this.transcriptManager = new TranscriptManager(connection);
        this.transcriptSearchManager = new TranscriptSearchManager(connection);

        this.maxChats = -1;

        this.metaData = new HashMap<String, List<String>>();

        offerListeners = new ArrayList<OfferListener>();
        invitationListeners = new ArrayList<WorkgroupInvitationListener>();
        queueUsersListeners = new ArrayList<QueueUsersListener>();

        // Create a filter to listen for packets we're interested in.
        OrFilter filter = new OrFilter(
                        new StanzaTypeFilter(Presence.class),
                        new StanzaTypeFilter(Message.class));

        packetListener = new StanzaListener() {
            public void processPacket(Stanza packet) {
                try {
                    handlePacket(packet);
                }
                catch (Exception e) {
                    LOGGER.log(Level.SEVERE, "Error processing packet", e);
                }
            }
        };
        connection.addAsyncStanzaListener(packetListener, filter);

        connection.registerIQRequestHandler(new AbstractIqRequestHandler(
                OfferRequestProvider.OfferRequestPacket.ELEMENT,
                OfferRequestProvider.OfferRequestPacket.NAMESPACE, IQ.Type.set,
                Mode.async) {

            @Override
            public IQ handleIQRequest(IQ iqRequest) {
                // Acknowledge the IQ set.
                IQ reply = IQ.createResultIQ(iqRequest);

                fireOfferRequestEvent((OfferRequestProvider.OfferRequestPacket) iqRequest);
                return reply;
            }
        });

        connection.registerIQRequestHandler(new AbstractIqRequestHandler(
                OfferRevokeProvider.OfferRevokePacket.ELEMENT,
                OfferRevokeProvider.OfferRevokePacket.NAMESPACE, IQ.Type.set,
                Mode.async) {

            @Override
            public IQ handleIQRequest(IQ iqRequest) {
                // Acknowledge the IQ set.
                IQ reply = IQ.createResultIQ(iqRequest);

                fireOfferRevokeEvent((OfferRevokeProvider.OfferRevokePacket) iqRequest);
                return reply;
            }
        });

        // Create the agent associated to this session
        agent = new Agent(connection, workgroupJID);
    }

    /**
     * Close the agent session. The underlying connection will remain opened but the
     * stanza(/packet) listeners that were added by this agent session will be removed.
     */
    public void close() {
        connection.removeAsyncStanzaListener(packetListener);
    }

    /**
     * Returns the agent roster for the workgroup, which contains.
     *
     * @return the AgentRoster
     * @throws NotConnectedException 
     * @throws InterruptedException 
     */
    public AgentRoster getAgentRoster() throws NotConnectedException, InterruptedException {
        if (agentRoster == null) {
            agentRoster = new AgentRoster(connection, workgroupJID);
        }

        // This might be the first time the user has asked for the roster. If so, we
        // want to wait up to 2 seconds for the server to send back the list of agents.
        // This behavior shields API users from having to worry about the fact that the
        // operation is asynchronous, although they'll still have to listen for changes
        // to the roster.
        int elapsed = 0;
        while (!agentRoster.rosterInitialized && elapsed <= 2000) {
            try {
                Thread.sleep(500);
            }
            catch (Exception e) {
                // Ignore
            }
            elapsed += 500;
        }
        return agentRoster;
    }

    /**
     * Returns the agent's current presence mode.
     *
     * @return the agent's current presence mode.
     */
    public Presence.Mode getPresenceMode() {
        return presenceMode;
    }

    /**
     * Returns the maximum number of chats the agent can participate in.
     *
     * @return the maximum number of chats the agent can participate in.
     */
    public int getMaxChats() {
        return maxChats;
    }

    /**
     * Returns true if the agent is online with the workgroup.
     *
     * @return true if the agent is online with the workgroup.
     */
    public boolean isOnline() {
        return online;
    }

    /**
     * Allows the addition of a new key-value pair to the agent's meta data, if the value is
     * new data, the revised meta data will be rebroadcast in an agent's presence broadcast.
     *
     * @param key the meta data key
     * @param val the non-null meta data value
     * @throws XMPPException if an exception occurs.
     * @throws SmackException 
     * @throws InterruptedException 
     */
    public void setMetaData(String key, String val) throws XMPPException, SmackException, InterruptedException {
        synchronized (this.metaData) {
            List<String> oldVals = metaData.get(key);

            if ((oldVals == null) || (!oldVals.get(0).equals(val))) {
                oldVals.set(0, val);

                setStatus(presenceMode, maxChats);
            }
        }
    }

    /**
     * Allows the removal of data from the agent's meta data, if the key represents existing data,
     * the revised meta data will be rebroadcast in an agent's presence broadcast.
     *
     * @param key the meta data key.
     * @throws XMPPException if an exception occurs.
     * @throws SmackException 
     * @throws InterruptedException 
     */
    public void removeMetaData(String key) throws XMPPException, SmackException, InterruptedException {
        synchronized (this.metaData) {
            List<String> oldVal = metaData.remove(key);

            if (oldVal != null) {
                setStatus(presenceMode, maxChats);
            }
        }
    }

    /**
     * Allows the retrieval of meta data for a specified key.
     *
     * @param key the meta data key
     * @return the meta data value associated with the key or <tt>null</tt> if the meta-data
     *         doesn't exist..
     */
    public List<String> getMetaData(String key) {
        return metaData.get(key);
    }

    /**
     * Sets whether the agent is online with the workgroup. If the user tries to go online with
     * the workgroup but is not allowed to be an agent, an XMPPError with error code 401 will
     * be thrown.
     *
     * @param online true to set the agent as online with the workgroup.
     * @throws XMPPException if an error occurs setting the online status.
     * @throws SmackException             assertEquals(SmackException.Type.NO_RESPONSE_FROM_SERVER, e.getType());
            return;
     * @throws InterruptedException 
     */
    public void setOnline(boolean online) throws XMPPException, SmackException, InterruptedException {
        // If the online status hasn't changed, do nothing.
        if (this.online == online) {
            return;
        }

        Presence presence;

        // If the user is going online...
        if (online) {
            presence = new Presence(Presence.Type.available);
            presence.setTo(workgroupJID);
            presence.addExtension(new DefaultExtensionElement(AgentStatus.ELEMENT_NAME,
                    AgentStatus.NAMESPACE));

            PacketCollector collector = this.connection.createPacketCollectorAndSend(new AndFilter(
                            new StanzaTypeFilter(Presence.class), FromMatchesFilter.create(workgroupJID)), presence);

            presence = (Presence)collector.nextResultOrThrow();

            // We can safely update this iv since we didn't get any error
            this.online = online;
        }
        // Otherwise the user is going offline...
        else {
            // Update this iv now since we don't care at this point of any error
            this.online = online;

            presence = new Presence(Presence.Type.unavailable);
            presence.setTo(workgroupJID);
            presence.addExtension(new DefaultExtensionElement(AgentStatus.ELEMENT_NAME,
                    AgentStatus.NAMESPACE));
            connection.sendStanza(presence);
        }
    }

    /**
     * Sets the agent's current status with the workgroup. The presence mode affects
     * how offers are routed to the agent. The possible presence modes with their
     * meanings are as follows:<ul>
     * <p/>
     * <li>Presence.Mode.AVAILABLE -- (Default) the agent is available for more chats
     * (equivalent to Presence.Mode.CHAT).
     * <li>Presence.Mode.DO_NOT_DISTURB -- the agent is busy and should not be disturbed.
     * However, special case, or extreme urgency chats may still be offered to the agent.
     * <li>Presence.Mode.AWAY -- the agent is not available and should not
     * have a chat routed to them (equivalent to Presence.Mode.EXTENDED_AWAY).</ul>
     * <p/>
     * The max chats value is the maximum number of chats the agent is willing to have
     * routed to them at once. Some servers may be configured to only accept max chat
     * values in a certain range; for example, between two and five. In that case, the
     * maxChats value the agent sends may be adjusted by the server to a value within that
     * range.
     *
     * @param presenceMode the presence mode of the agent.
     * @param maxChats     the maximum number of chats the agent is willing to accept.
     * @throws XMPPException         if an error occurs setting the agent status.
     * @throws SmackException 
     * @throws InterruptedException 
     * @throws IllegalStateException if the agent is not online with the workgroup.
     */
    public void setStatus(Presence.Mode presenceMode, int maxChats) throws XMPPException, SmackException, InterruptedException {
        setStatus(presenceMode, maxChats, null);
    }

    /**
     * Sets the agent's current status with the workgroup. The presence mode affects how offers
     * are routed to the agent. The possible presence modes with their meanings are as follows:<ul>
     * <p/>
     * <li>Presence.Mode.AVAILABLE -- (Default) the agent is available for more chats
     * (equivalent to Presence.Mode.CHAT).
     * <li>Presence.Mode.DO_NOT_DISTURB -- the agent is busy and should not be disturbed.
     * However, special case, or extreme urgency chats may still be offered to the agent.
     * <li>Presence.Mode.AWAY -- the agent is not available and should not
     * have a chat routed to them (equivalent to Presence.Mode.EXTENDED_AWAY).</ul>
     * <p/>
     * The max chats value is the maximum number of chats the agent is willing to have routed to
     * them at once. Some servers may be configured to only accept max chat values in a certain
     * range; for example, between two and five. In that case, the maxChats value the agent sends
     * may be adjusted by the server to a value within that range.
     *
     * @param presenceMode the presence mode of the agent.
     * @param maxChats     the maximum number of chats the agent is willing to accept.
     * @param status       sets the status message of the presence update.
     * @throws XMPPErrorException 
     * @throws NoResponseException 
     * @throws NotConnectedException 
     * @throws InterruptedException 
     * @throws IllegalStateException if the agent is not online with the workgroup.
     */
    public void setStatus(Presence.Mode presenceMode, int maxChats, String status)
                    throws NoResponseException, XMPPErrorException, NotConnectedException, InterruptedException {
        if (!online) {
            throw new IllegalStateException("Cannot set status when the agent is not online.");
        }

        if (presenceMode == null) {
            presenceMode = Presence.Mode.available;
        }
        this.presenceMode = presenceMode;
        this.maxChats = maxChats;

        Presence presence = new Presence(Presence.Type.available);
        presence.setMode(presenceMode);
        presence.setTo(this.getWorkgroupJID());

        if (status != null) {
            presence.setStatus(status);
        }
        // Send information about max chats and current chats as a packet extension.
        DefaultExtensionElement agentStatus = new DefaultExtensionElement(AgentStatus.ELEMENT_NAME,
                        AgentStatus.NAMESPACE);
        agentStatus.setValue("max-chats", "" + maxChats);
        presence.addExtension(agentStatus);
        presence.addExtension(new MetaData(this.metaData));

        PacketCollector collector = this.connection.createPacketCollectorAndSend(new AndFilter(
                        new StanzaTypeFilter(Presence.class),
                        FromMatchesFilter.create(workgroupJID)), presence);

        collector.nextResultOrThrow();
    }

    /**
     * Sets the agent's current status with the workgroup. The presence mode affects how offers
     * are routed to the agent. The possible presence modes with their meanings are as follows:<ul>
     * <p/>
     * <li>Presence.Mode.AVAILABLE -- (Default) the agent is available for more chats
     * (equivalent to Presence.Mode.CHAT).
     * <li>Presence.Mode.DO_NOT_DISTURB -- the agent is busy and should not be disturbed.
     * However, special case, or extreme urgency chats may still be offered to the agent.
     * <li>Presence.Mode.AWAY -- the agent is not available and should not
     * have a chat routed to them (equivalent to Presence.Mode.EXTENDED_AWAY).</ul>
     *
     * @param presenceMode the presence mode of the agent.
     * @param status       sets the status message of the presence update.
     * @throws XMPPErrorException 
     * @throws NoResponseException 
     * @throws NotConnectedException 
     * @throws InterruptedException 
     * @throws IllegalStateException if the agent is not online with the workgroup.
     */
    public void setStatus(Presence.Mode presenceMode, String status) throws NoResponseException, XMPPErrorException, NotConnectedException, InterruptedException {
        if (!online) {
            throw new IllegalStateException("Cannot set status when the agent is not online.");
        }

        if (presenceMode == null) {
            presenceMode = Presence.Mode.available;
        }
        this.presenceMode = presenceMode;

        Presence presence = new Presence(Presence.Type.available);
        presence.setMode(presenceMode);
        presence.setTo(this.getWorkgroupJID());

        if (status != null) {
            presence.setStatus(status);
        }
        presence.addExtension(new MetaData(this.metaData));

        PacketCollector collector = this.connection.createPacketCollectorAndSend(new AndFilter(new StanzaTypeFilter(Presence.class),
                FromMatchesFilter.create(workgroupJID)), presence);

        collector.nextResultOrThrow();
    }

    /**
     * Removes a user from the workgroup queue. This is an administrative action that the
     * <p/>
     * The agent is not guaranteed of having privileges to perform this action; an exception
     * denying the request may be thrown.
     *
     * @param userID the ID of the user to remove.
     * @throws XMPPException if an exception occurs.
     * @throws NotConnectedException 
     * @throws InterruptedException 
     */
    public void dequeueUser(String userID) throws XMPPException, NotConnectedException, InterruptedException {
        // todo: this method simply won't work right now.
        DepartQueuePacket departPacket = new DepartQueuePacket(this.workgroupJID);

        // PENDING
        this.connection.sendStanza(departPacket);
    }

    /**
     * Returns the transcripts of a given user. The answer will contain the complete history of
     * conversations that a user had.
     *
     * @param userID the id of the user to get his conversations.
     * @return the transcripts of a given user.
     * @throws XMPPException if an error occurs while getting the information.
     * @throws SmackException 
     * @throws InterruptedException 
     */
    public Transcripts getTranscripts(Jid userID) throws XMPPException, SmackException, InterruptedException {
        return transcriptManager.getTranscripts(workgroupJID, userID);
    }

    /**
     * Returns the full conversation transcript of a given session.
     *
     * @param sessionID the id of the session to get the full transcript.
     * @return the full conversation transcript of a given session.
     * @throws XMPPException if an error occurs while getting the information.
     * @throws SmackException 
     * @throws InterruptedException 
     */
    public Transcript getTranscript(String sessionID) throws XMPPException, SmackException, InterruptedException {
        return transcriptManager.getTranscript(workgroupJID, sessionID);
    }

    /**
     * Returns the Form to use for searching transcripts. It is unlikely that the server
     * will change the form (without a restart) so it is safe to keep the returned form
     * for future submissions.
     *
     * @return the Form to use for searching transcripts.
     * @throws XMPPException if an error occurs while sending the request to the server.
     * @throws SmackException 
     * @throws InterruptedException 
     */
    public Form getTranscriptSearchForm() throws XMPPException, SmackException, InterruptedException {
        return transcriptSearchManager.getSearchForm(workgroupJID.asDomainBareJid());
    }

    /**
     * Submits the completed form and returns the result of the transcript search. The result
     * will include all the data returned from the server so be careful with the amount of
     * data that the search may return.
     *
     * @param completedForm the filled out search form.
     * @return the result of the transcript search.
     * @throws SmackException 
     * @throws XMPPException 
     * @throws InterruptedException 
     */
    public ReportedData searchTranscripts(Form completedForm) throws XMPPException, SmackException, InterruptedException {
        return transcriptSearchManager.submitSearch(workgroupJID.asDomainBareJid(),
                completedForm);
    }

    /**
     * Asks the workgroup for information about the occupants of the specified room. The returned
     * information will include the real JID of the occupants, the nickname of the user in the
     * room as well as the date when the user joined the room.
     *
     * @param roomID the room to get information about its occupants.
     * @return information about the occupants of the specified room.
     * @throws XMPPErrorException 
     * @throws NoResponseException 
     * @throws NotConnectedException 
     * @throws InterruptedException 
     */
    public OccupantsInfo getOccupantsInfo(String roomID) throws NoResponseException, XMPPErrorException, NotConnectedException, InterruptedException  {
        OccupantsInfo request = new OccupantsInfo(roomID);
        request.setType(IQ.Type.get);
        request.setTo(workgroupJID);

        OccupantsInfo response = (OccupantsInfo) connection.createPacketCollectorAndSend(request).nextResultOrThrow();
        return response;
    }

    /**
     * Get workgroup JID.
     * @return the fully-qualified name of the workgroup for which this session exists
     */
    public Jid getWorkgroupJID() {
        return workgroupJID;
    }

    /**
     * Returns the Agent associated to this session.
     *
     * @return the Agent associated to this session.
     */
    public Agent getAgent() {
        return agent;
    }

    /**
     * Get queue.
     *
     * @param queueName the name of the queue
     * @return an instance of WorkgroupQueue for the argument queue name, or null if none exists
     */
    public WorkgroupQueue getQueue(String queueName) {
        return queues.get(queueName);
    }

    public Iterator<WorkgroupQueue> getQueues() {
        return Collections.unmodifiableMap((new HashMap<>(queues))).values().iterator();
    }

    public void addQueueUsersListener(QueueUsersListener listener) {
        synchronized (queueUsersListeners) {
            if (!queueUsersListeners.contains(listener)) {
                queueUsersListeners.add(listener);
            }
        }
    }

    public void removeQueueUsersListener(QueueUsersListener listener) {
        synchronized (queueUsersListeners) {
            queueUsersListeners.remove(listener);
        }
    }

    /**
     * Adds an offer listener.
     *
     * @param offerListener the offer listener.
     */
    public void addOfferListener(OfferListener offerListener) {
        synchronized (offerListeners) {
            if (!offerListeners.contains(offerListener)) {
                offerListeners.add(offerListener);
            }
        }
    }

    /**
     * Removes an offer listener.
     *
     * @param offerListener the offer listener.
     */
    public void removeOfferListener(OfferListener offerListener) {
        synchronized (offerListeners) {
            offerListeners.remove(offerListener);
        }
    }

    /**
     * Adds an invitation listener.
     *
     * @param invitationListener the invitation listener.
     */
    public void addInvitationListener(WorkgroupInvitationListener invitationListener) {
        synchronized (invitationListeners) {
            if (!invitationListeners.contains(invitationListener)) {
                invitationListeners.add(invitationListener);
            }
        }
    }

    /**
     * Removes an invitation listener.
     *
     * @param invitationListener the invitation listener.
     */
    public void removeInvitationListener(WorkgroupInvitationListener invitationListener) {
        synchronized (invitationListeners) {
            invitationListeners.remove(invitationListener);
        }
    }

    private void fireOfferRequestEvent(OfferRequestProvider.OfferRequestPacket requestPacket) {
        Offer offer = new Offer(this.connection, this, requestPacket.getUserID(),
                requestPacket.getUserJID(), this.getWorkgroupJID(),
                new Date((new Date()).getTime() + (requestPacket.getTimeout() * 1000)),
                requestPacket.getSessionID(), requestPacket.getMetaData(), requestPacket.getContent());

        synchronized (offerListeners) {
            for (OfferListener listener : offerListeners) {
                listener.offerReceived(offer);
            }
        }
    }

    private void fireOfferRevokeEvent(OfferRevokeProvider.OfferRevokePacket orp) {
        RevokedOffer revokedOffer = new RevokedOffer(orp.getUserJID(), orp.getUserID(),
                this.getWorkgroupJID(), orp.getSessionID(), orp.getReason(), new Date());

        synchronized (offerListeners) {
            for (OfferListener listener : offerListeners) {
                listener.offerRevoked(revokedOffer);
            }
        }
    }

    private void fireInvitationEvent(Jid groupChatJID, String sessionID, String body,
                                     Jid from, Map<String, List<String>> metaData) {
        WorkgroupInvitation invitation = new WorkgroupInvitation(connection.getUser(), groupChatJID,
                workgroupJID, sessionID, body, from, metaData);

        synchronized (invitationListeners) {
            for (WorkgroupInvitationListener listener : invitationListeners) {
                listener.invitationReceived(invitation);
            }
        }
    }

    private void fireQueueUsersEvent(WorkgroupQueue queue, WorkgroupQueue.Status status,
                                     int averageWaitTime, Date oldestEntry, Set<QueueUser> users) {
        synchronized (queueUsersListeners) {
            for (QueueUsersListener listener : queueUsersListeners) {
                if (status != null) {
                    listener.statusUpdated(queue, status);
                }
                if (averageWaitTime != -1) {
                    listener.averageWaitTimeUpdated(queue, averageWaitTime);
                }
                if (oldestEntry != null) {
                    listener.oldestEntryUpdated(queue, oldestEntry);
                }
                if (users != null) {
                    listener.usersUpdated(queue, users);
                }
            }
        }
    }

    // PacketListener Implementation.

<<<<<<< HEAD
    private void handlePacket(Stanza packet) throws NotConnectedException, InterruptedException {
        if (packet instanceof OfferRequestProvider.OfferRequestPacket) {
            // Acknowledge the IQ set.
            IQ reply = IQ.createResultIQ((IQ) packet);
            connection.sendStanza(reply);

            fireOfferRequestEvent((OfferRequestProvider.OfferRequestPacket)packet);
        }
        else if (packet instanceof Presence) {
=======
    private void handlePacket(Stanza packet) {
        if (packet instanceof Presence) {
>>>>>>> 7a3ca4fd
            Presence presence = (Presence)packet;

            // The workgroup can send us a number of different presence packets. We
            // check for different packet extensions to see what type of presence
            // packet it is.

            Resourcepart queueName = presence.getFrom().getResourceOrNull();
            WorkgroupQueue queue = queues.get(queueName);
            // If there isn't already an entry for the queue, create a new one.
            if (queue == null) {
                queue = new WorkgroupQueue(queueName);
                queues.put(queueName, queue);
            }

            // QueueOverview packet extensions contain basic information about a queue.
            QueueOverview queueOverview = (QueueOverview)presence.getExtension(QueueOverview.ELEMENT_NAME, QueueOverview.NAMESPACE);
            if (queueOverview != null) {
                if (queueOverview.getStatus() == null) {
                    queue.setStatus(WorkgroupQueue.Status.CLOSED);
                }
                else {
                    queue.setStatus(queueOverview.getStatus());
                }
                queue.setAverageWaitTime(queueOverview.getAverageWaitTime());
                queue.setOldestEntry(queueOverview.getOldestEntry());
                // Fire event.
                fireQueueUsersEvent(queue, queueOverview.getStatus(),
                        queueOverview.getAverageWaitTime(), queueOverview.getOldestEntry(),
                        null);
                return;
            }

            // QueueDetails packet extensions contain information about the users in
            // a queue.
            QueueDetails queueDetails = (QueueDetails)packet.getExtension(QueueDetails.ELEMENT_NAME, QueueDetails.NAMESPACE);
            if (queueDetails != null) {
                queue.setUsers(queueDetails.getUsers());
                // Fire event.
                fireQueueUsersEvent(queue, null, -1, null, queueDetails.getUsers());
                return;
            }

            // Notify agent packets gives an overview of agent activity in a queue.
            DefaultExtensionElement notifyAgents = (DefaultExtensionElement)presence.getExtension("notify-agents", "http://jabber.org/protocol/workgroup");
            if (notifyAgents != null) {
                int currentChats = Integer.parseInt(notifyAgents.getValue("current-chats"));
                int maxChats = Integer.parseInt(notifyAgents.getValue("max-chats"));
                queue.setCurrentChats(currentChats);
                queue.setMaxChats(maxChats);
                // Fire event.
                // TODO: might need another event for current chats and max chats of queue
                return;
            }
        }
        else if (packet instanceof Message) {
            Message message = (Message)packet;

            // Check if a room invitation was sent and if the sender is the workgroup
            MUCUser mucUser = (MUCUser)message.getExtension("x",
                    "http://jabber.org/protocol/muc#user");
            MUCUser.Invite invite = mucUser != null ? mucUser.getInvite() : null;
            if (invite != null && workgroupJID.equals(invite.getFrom())) {
                String sessionID = null;
                Map<String, List<String>> metaData = null;

                SessionID sessionIDExt = (SessionID)message.getExtension(SessionID.ELEMENT_NAME,
                        SessionID.NAMESPACE);
                if (sessionIDExt != null) {
                    sessionID = sessionIDExt.getSessionID();
                }

                MetaData metaDataExt = (MetaData)message.getExtension(MetaData.ELEMENT_NAME,
                        MetaData.NAMESPACE);
                if (metaDataExt != null) {
                    metaData = metaDataExt.getMetaData();
                }

                this.fireInvitationEvent(message.getFrom(), sessionID, message.getBody(),
                        message.getFrom(), metaData);
            }
        }
    }

    /**
     * Creates a ChatNote that will be mapped to the given chat session.
     *
     * @param sessionID the session id of a Chat Session.
     * @param note      the chat note to add.
     * @throws XMPPErrorException 
     * @throws NoResponseException 
     * @throws NotConnectedException 
     * @throws InterruptedException 
     */
    public void setNote(String sessionID, String note) throws NoResponseException, XMPPErrorException, NotConnectedException, InterruptedException  {
        ChatNotes notes = new ChatNotes();
        notes.setType(IQ.Type.set);
        notes.setTo(workgroupJID);
        notes.setSessionID(sessionID);
        notes.setNotes(note);
        connection.createPacketCollectorAndSend(notes).nextResultOrThrow();
    }

    /**
     * Retrieves the ChatNote associated with a given chat session.
     *
     * @param sessionID the sessionID of the chat session.
     * @return the <code>ChatNote</code> associated with a given chat session.
     * @throws XMPPErrorException if an error occurs while retrieving the ChatNote.
     * @throws NoResponseException
     * @throws NotConnectedException 
     * @throws InterruptedException 
     */
    public ChatNotes getNote(String sessionID) throws NoResponseException, XMPPErrorException, NotConnectedException, InterruptedException {
        ChatNotes request = new ChatNotes();
        request.setType(IQ.Type.get);
        request.setTo(workgroupJID);
        request.setSessionID(sessionID);

        ChatNotes response = (ChatNotes) connection.createPacketCollectorAndSend(request).nextResultOrThrow();
        return response;
    }

    /**
     * Retrieves the AgentChatHistory associated with a particular agent jid.
     *
     * @param jid the jid of the agent.
     * @param maxSessions the max number of sessions to retrieve.
     * @return the chat history associated with a given jid.
     * @throws XMPPException if an error occurs while retrieving the AgentChatHistory.
     * @throws NotConnectedException 
     * @throws InterruptedException 
     */
    public AgentChatHistory getAgentHistory(String jid, int maxSessions, Date startDate) throws XMPPException, NotConnectedException, InterruptedException {
        AgentChatHistory request;
        if (startDate != null) {
            request = new AgentChatHistory(jid, maxSessions, startDate);
        }
        else {
            request = new AgentChatHistory(jid, maxSessions);
        }

        request.setType(IQ.Type.get);
        request.setTo(workgroupJID);

        AgentChatHistory response = connection.createPacketCollectorAndSend(
                        request).nextResult();

        return response;
    }

    /**
     * Asks the workgroup for it's Search Settings.
     *
     * @return SearchSettings the search settings for this workgroup.
     * @throws XMPPErrorException 
     * @throws NoResponseException 
     * @throws NotConnectedException 
     * @throws InterruptedException 
     */
    public SearchSettings getSearchSettings() throws NoResponseException, XMPPErrorException, NotConnectedException, InterruptedException {
        SearchSettings request = new SearchSettings();
        request.setType(IQ.Type.get);
        request.setTo(workgroupJID);

        SearchSettings response = (SearchSettings) connection.createPacketCollectorAndSend(request).nextResultOrThrow();
        return response;
    }

    /**
     * Asks the workgroup for it's Global Macros.
     *
     * @param global true to retrieve global macros, otherwise false for personal macros.
     * @return MacroGroup the root macro group.
     * @throws XMPPErrorException if an error occurs while getting information from the server.
     * @throws NoResponseException 
     * @throws NotConnectedException 
     * @throws InterruptedException 
     */
    public MacroGroup getMacros(boolean global) throws NoResponseException, XMPPErrorException, NotConnectedException, InterruptedException {
        Macros request = new Macros();
        request.setType(IQ.Type.get);
        request.setTo(workgroupJID);
        request.setPersonal(!global);

        Macros response = (Macros) connection.createPacketCollectorAndSend(request).nextResultOrThrow();
        return response.getRootGroup();
    }

    /**
     * Persists the Personal Macro for an agent.
     *
     * @param group the macro group to save. 
     * @throws XMPPErrorException 
     * @throws NoResponseException 
     * @throws NotConnectedException 
     * @throws InterruptedException 
     */
    public void saveMacros(MacroGroup group) throws NoResponseException, XMPPErrorException, NotConnectedException, InterruptedException {
        Macros request = new Macros();
        request.setType(IQ.Type.set);
        request.setTo(workgroupJID);
        request.setPersonal(true);
        request.setPersonalMacroGroup(group);

        connection.createPacketCollectorAndSend(request).nextResultOrThrow();
    }

    /**
     * Query for metadata associated with a session id.
     *
     * @param sessionID the sessionID to query for.
     * @return Map a map of all metadata associated with the sessionID.
     * @throws XMPPException if an error occurs while getting information from the server.
     * @throws NotConnectedException 
     * @throws InterruptedException 
     */
    public Map<String, List<String>> getChatMetadata(String sessionID) throws XMPPException, NotConnectedException, InterruptedException {
        ChatMetadata request = new ChatMetadata();
        request.setType(IQ.Type.get);
        request.setTo(workgroupJID);
        request.setSessionID(sessionID);

        ChatMetadata response = connection.createPacketCollectorAndSend(request).nextResult();

        return response.getMetadata();
    }

    /**
     * Invites a user or agent to an existing session support. The provided invitee's JID can be of
     * a user, an agent, a queue or a workgroup. In the case of a queue or a workgroup the workgroup service
     * will decide the best agent to receive the invitation.<p>
     *
     * This method will return either when the service returned an ACK of the request or if an error occured
     * while requesting the invitation. After sending the ACK the service will send the invitation to the target
     * entity. When dealing with agents the common sequence of offer-response will be followed. However, when
     * sending an invitation to a user a standard MUC invitation will be sent.<p>
     *
     * The agent or user that accepted the offer <b>MUST</b> join the room. Failing to do so will make
     * the invitation to fail. The inviter will eventually receive a message error indicating that the invitee
     * accepted the offer but failed to join the room.
     *
     * Different situations may lead to a failed invitation. Possible cases are: 1) all agents rejected the
     * offer and ther are no agents available, 2) the agent that accepted the offer failed to join the room or
     * 2) the user that received the MUC invitation never replied or joined the room. In any of these cases
     * (or other failing cases) the inviter will get an error message with the failed notification.
     *
     * @param type type of entity that will get the invitation.
     * @param invitee JID of entity that will get the invitation.
     * @param sessionID ID of the support session that the invitee is being invited.
     * @param reason the reason of the invitation.
     * @throws XMPPErrorException if the sender of the invitation is not an agent or the service failed to process
     *         the request.
     * @throws NoResponseException 
     * @throws NotConnectedException 
     * @throws InterruptedException 
     */
    public void sendRoomInvitation(RoomInvitation.Type type, String invitee, String sessionID, String reason) throws NoResponseException, XMPPErrorException, NotConnectedException, InterruptedException
            {
        final RoomInvitation invitation = new RoomInvitation(type, invitee, sessionID, reason);
        IQ iq = new RoomInvitation.RoomInvitationIQ(invitation);
        iq.setType(IQ.Type.set);
        iq.setTo(workgroupJID);
        iq.setFrom(connection.getUser());

        connection.createPacketCollectorAndSend(iq).nextResultOrThrow();
    }

    /**
     * Transfer an existing session support to another user or agent. The provided invitee's JID can be of
     * a user, an agent, a queue or a workgroup. In the case of a queue or a workgroup the workgroup service
     * will decide the best agent to receive the invitation.<p>
     *
     * This method will return either when the service returned an ACK of the request or if an error occured
     * while requesting the transfer. After sending the ACK the service will send the invitation to the target
     * entity. When dealing with agents the common sequence of offer-response will be followed. However, when
     * sending an invitation to a user a standard MUC invitation will be sent.<p>
     *
     * Once the invitee joins the support room the workgroup service will kick the inviter from the room.<p>
     *
     * Different situations may lead to a failed transfers. Possible cases are: 1) all agents rejected the
     * offer and there are no agents available, 2) the agent that accepted the offer failed to join the room
     * or 2) the user that received the MUC invitation never replied or joined the room. In any of these cases
     * (or other failing cases) the inviter will get an error message with the failed notification.
     *
     * @param type type of entity that will get the invitation.
     * @param invitee JID of entity that will get the invitation.
     * @param sessionID ID of the support session that the invitee is being invited.
     * @param reason the reason of the invitation.
     * @throws XMPPErrorException if the sender of the invitation is not an agent or the service failed to process
     *         the request.
     * @throws NoResponseException 
     * @throws NotConnectedException 
     * @throws InterruptedException 
     */
    public void sendRoomTransfer(RoomTransfer.Type type, String invitee, String sessionID, String reason) throws NoResponseException, XMPPErrorException, NotConnectedException, InterruptedException
            {
        final RoomTransfer transfer = new RoomTransfer(type, invitee, sessionID, reason);
        IQ iq = new RoomTransfer.RoomTransferIQ(transfer);
        iq.setType(IQ.Type.set);
        iq.setTo(workgroupJID);
        iq.setFrom(connection.getUser());

        connection.createPacketCollectorAndSend(iq).nextResultOrThrow();
    }

    /**
     * Returns the generic metadata of the workgroup the agent belongs to.
     *
     * @param con   the XMPPConnection to use.
     * @param query an optional query object used to tell the server what metadata to retrieve. This can be null.
     * @return the settings for the workgroup.
     * @throws XMPPErrorException if an error occurs while sending the request to the server.
     * @throws NoResponseException 
     * @throws NotConnectedException 
     * @throws InterruptedException 
     */
    public GenericSettings getGenericSettings(XMPPConnection con, String query) throws NoResponseException, XMPPErrorException, NotConnectedException, InterruptedException {
        GenericSettings setting = new GenericSettings();
        setting.setType(IQ.Type.get);
        setting.setTo(workgroupJID);

        GenericSettings response = (GenericSettings) connection.createPacketCollectorAndSend(
                        setting).nextResultOrThrow();
        return response;
    }

    public boolean hasMonitorPrivileges(XMPPConnection con) throws NoResponseException, XMPPErrorException, NotConnectedException, InterruptedException  {
        MonitorPacket request = new MonitorPacket();
        request.setType(IQ.Type.get);
        request.setTo(workgroupJID);

        MonitorPacket response = (MonitorPacket) connection.createPacketCollectorAndSend(request).nextResultOrThrow();
        return response.isMonitor();
    }

    public void makeRoomOwner(XMPPConnection con, String sessionID) throws NoResponseException, XMPPErrorException, NotConnectedException, InterruptedException  {
        MonitorPacket request = new MonitorPacket();
        request.setType(IQ.Type.set);
        request.setTo(workgroupJID);
        request.setSessionID(sessionID);

        connection.createPacketCollectorAndSend(request).nextResultOrThrow();
    }
}<|MERGE_RESOLUTION|>--- conflicted
+++ resolved
@@ -735,20 +735,8 @@
 
     // PacketListener Implementation.
 
-<<<<<<< HEAD
-    private void handlePacket(Stanza packet) throws NotConnectedException, InterruptedException {
-        if (packet instanceof OfferRequestProvider.OfferRequestPacket) {
-            // Acknowledge the IQ set.
-            IQ reply = IQ.createResultIQ((IQ) packet);
-            connection.sendStanza(reply);
-
-            fireOfferRequestEvent((OfferRequestProvider.OfferRequestPacket)packet);
-        }
-        else if (packet instanceof Presence) {
-=======
     private void handlePacket(Stanza packet) {
         if (packet instanceof Presence) {
->>>>>>> 7a3ca4fd
             Presence presence = (Presence)packet;
 
             // The workgroup can send us a number of different presence packets. We
