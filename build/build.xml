<?xml version="1.0"?>

<!-- Smack Build Script ========================================== -->
<!-- Jive Software      ============================================== -->

<!--
    $RCSfile$
    $Revision$
    $Date$
-->

<project name="Smack" default="all" basedir="..">

    <!-- TASKDEFS -->
    <!-- ======================================================================================= -->
    <!-- ======================================================================================= -->

    <taskdef resource="net/sf/antcontrib/antcontrib.properties">
        <classpath>
            <pathelement location="${basedir}/build/ant-contrib.jar"/>
        </classpath>
    </taskdef>

    <!-- PROPERTIES -->
    <!-- ======================================================================================= -->

    <!-- Smack Version -->
    <property name="version.major" value="3" />
<<<<<<< HEAD
    <property name="version.minor" value="3" />
    <property name="version.revision" value="0" />
    <property name="version.extra" value="SNAPSHOT" /> 
=======
    <property name="version.minor" value="2" />
    <property name="version.revision" value="2" />
    <property name="version.extra" value="" /> 
>>>>>>> bd60bcbc

    <if>
        <equals arg1="${version.extra}" arg2=""/>
        <then>
            <property name="version"
                      value="${version.major}.${version.minor}.${version.revision}"/>
            <property name="version.filename"
                      value="${version.major}_${version.minor}_${version.revision}"/>
        </then>
        <else>
            <property name="version"
                      value="${version.major}.${version.minor}.${version.revision}.${version.extra}"/>
            <property name="version.filename"
                      value="${version.major}_${version.minor}_${version.revision}_${version.extra}"/>
        </else>
    </if>
    <tstamp>
        <format property="builddate" pattern="MM/dd/yyyy"/>
    </tstamp>

    <property file="${basedir}/build/build.properties" />
    <property name="compile.dir" value="${basedir}/target/classes" />
    <property name="compile.test.dir" value="${basedir}/target/classes-test" />
    <property name="jar.dest.dir" value="${basedir}/target" />
    <property name="javadoc.dest.dir" value="${basedir}/target/javadoc" />
    <property name="merge.lib.dir" value="${basedir}/build/merge" />
    <property name="test.dir" value="${basedir}/test" />
    <property name="resources.dir" value="${basedir}/build/resources" />
	<property name="jingle.extension.merge.lib.dir" value="${basedir}/jingle/extension/build/merge" />	
	<property name="jingle.extension.lib.dir" value="${basedir}/jingle/extension/build/lib" />	

    <!-- Test props - override these defaults in the properties file or in command line -->
    <property name="test.host" value="localhost" />
    <property name="test.port" value="5222" />
    <property name="test.admin.username" value="admin" />
    <property name="test.admin.password" value="admin" />
    <property name="test.admin.resource" value="Test" />
    <property name="test.smack.debug" value="false" />

    <!-- PATHS, DEPENDIENCIES, PATTERNS -->
    <!-- ======================================================================================= -->
    <!-- ======================================================================================= -->

    <patternset id="test.cases">
        <include name="org/jivesoftware/smack/**/*Test.java" />
        <exclude name="org/jivesoftware/smack/**/Messenger*Test.java" />
    </patternset>

    <patternset id="messenger.test.cases">
        <include name="org/jivesoftware/smack/**/Messenger*Test.java" />
    </patternset>

    <!-- TARGETS -->
    <!-- ======================================================================================= -->

    <!-- all -->
    <!-- ======================================================================================= -->
    <target name="all" depends="jar" description="Calls 'jar' target by default">
    </target>

    <!-- compile -->
    <!-- ======================================================================================= -->
    <target name="compile" description="Compiles all source to ${compile.dir}.">
        <!-- make target dir -->
        <mkdir dir="${compile.dir}" />
        <javac
            destdir="${compile.dir}"
            includeAntRuntime="no"
            debug="on"
            source="1.6"
            target="1.6"
        >
            <src path="${basedir}/source" />
            <classpath>
                <fileset dir="${merge.lib.dir}">
                    <include name="*.jar"/>
                </fileset>
            </classpath>
        </javac>		
		<mkdir dir="${compile.dir}/jingle/extension" />
		<javac
            destdir="${compile.dir}/jingle/extension"
            includeAntRuntime="no"
            debug="on"
            source="1.6"
            target="1.6"
        >
            <src path="${basedir}/jingle/extension/source" />
            <classpath>
				<fileset dir="${merge.lib.dir}">
                    <include name="*.jar"/>
                </fileset>
                <fileset dir="${jingle.extension.lib.dir}">
                    <include name="*.jar"/>
                </fileset>
				<fileset dir="${jingle.extension.merge.lib.dir}">
                    <include name="*.jar"/>
                </fileset>
				<pathelement path="${compile.dir}"/>
            </classpath>
        </javac>		
    </target>

    <!-- compile-test -->
    <!-- ======================================================================================= -->
    <target name="compile-test" description="Compiles all source to ${compile.dir}.">
        <!-- make target dir -->
        <mkdir dir="${compile.test.dir}" />
        <javac
            destdir="${compile.test.dir}"
            includeAntRuntime="no"
            debug="on"
            source="1.6"
            target="1.6"
        >
            <src path="${test.dir}" />
            <classpath>
                <fileset dir="${merge.lib.dir}">
                    <include name="*.jar"/>
                </fileset>
                <fileset dir="${basedir}/build">
                    <include name="junit.jar"/>
                    <include name="xmlunit.jar"/>
                </fileset>
                <pathelement location="${compile.dir}" />
            </classpath>
        </javac>
    </target>

    <!-- jar -->
    <!-- ======================================================================================= -->
    <target name="jar" depends="compile" unless="jar.uptodate" description="Produces smack.jar">
        <copy todir="${compile.dir}/META-INF" file="${basedir}/build/resources/META-INF/smack-config.xml" />
        <jar destfile="${jar.dest.dir}/smack.jar"
            basedir="${compile.dir}"
            includes="org/jivesoftware/smack/**/*.class, **/smack-config.xml">
            <zipfileset src="${merge.lib.dir}/xpp.jar"/>
        </jar>
    	<taskdef resource="aQute/bnd/ant/taskdef.properties" classpath="${basedir}/build/build/biz.aQute.bnd.jar"/>
    	<bndwrap jars="${jar.dest.dir}/smack.jar" output="${jar.dest.dir}/smack.jar" />
        <jar file="${jar.dest.dir}/smack.jar" update="true">
            <manifest>
                <attribute name="Bundle-SymbolicName" value="org.igniterealtime.smack" />
            </manifest>
        </jar>
        <copy todir="${compile.dir}/META-INF" file="${basedir}/build/resources/META-INF/smack.providers" />
        <jar destfile="${jar.dest.dir}/smackx.jar"
            basedir="${compile.dir}"
            includes="org/jivesoftware/smackx/**/*.class, **/*.providers"
            excludes="org/jivesoftware/smackx/debugger/*.class">
            <manifest>
                <attribute name="Class-Path" value="smack.jar" />
            </manifest>
            <zipfileset src="${merge.lib.dir}/jzlib.jar"/>
        </jar>
    	<bndwrap jars="${jar.dest.dir}/smackx.jar" output="${jar.dest.dir}/smackx.jar" />
        <jar file="${jar.dest.dir}/smackx.jar" update="true">
            <manifest>
                <attribute name="Bundle-SymbolicName" value="org.igniterealtime.smack-ext" />
            </manifest>
        </jar>
        <copy todir="${compile.dir}/images">
            <fileset dir="${basedir}/build/resources/images">
                <include name="*.png"/>
            </fileset>
        </copy>
        <jar destfile="${jar.dest.dir}/smackx-debug.jar"
            basedir="${compile.dir}"
            includes="org/jivesoftware/smackx/debugger/*.class, **/*.png">
            <manifest>
                <attribute name="Class-Path" value="smack.jar" />
            </manifest>
        </jar>
    	<bndwrap jars="${jar.dest.dir}/smackx-debug.jar" output="${jar.dest.dir}/smackx-debug.jar" />
        <jar file="${jar.dest.dir}/smackx-debug.jar" update="true">
            <manifest>
                <attribute name="Bundle-SymbolicName" value="org.igniterealtime.smack-ext-debug" />
            </manifest>
        </jar>
		<jar destfile="${jar.dest.dir}/smackx-jingle.jar"
            basedir="${compile.dir}/jingle/extension"
            includes="org/jivesoftware/smackx/**/*.class">
            <manifest>
                <attribute name="Class-Path" value="smack.jar, smackx.jar" />
            </manifest>
            <zipfileset src="${jingle.extension.merge.lib.dir}/jstun.jar"/>
        </jar>
    	<bndwrap jars="${jar.dest.dir}/smackx-jingle.jar" output="${jar.dest.dir}/smackx-jingle.jar" />
        <jar file="${jar.dest.dir}/smackx-jingle.jar" update="true">
            <manifest>
                <attribute name="Bundle-SymbolicName" value="org.igniterealtime.smack-ext-jingle" />
            </manifest>
        </jar>
        <delete file="${compile.dir}/META-INF/smack-config.xml" />
        <delete file="${compile.dir}/META-INF/smack.providers" />
        <delete>
            <fileset dir="${compile.dir}/images">
                <include name="*.png"/>
            </fileset>
        </delete>
    </target>

    <!-- jar -->
    <!-- ======================================================================================= -->
    <target name="jar-test" depends="compile-test" description="Produces jar of test code">
        <jar destfile="${jar.dest.dir}/smack-test.jar"
            basedir="${compile.test.dir}"
            includes="org/jivesoftware/smack/**/*.class"
        />
    </target>

    <!-- javadoc -->
    <!-- ======================================================================================= -->
    <target name="javadoc" description="JavaDocs the Smack source code">

        <mkdir dir="${javadoc.dest.dir}" />
        <javadoc
            packagenames="org.jivesoftware.smack.*, org.jivesoftware.smackx.*"
            excludepackagenames="org.jivesoftware.smack.util.collections"
            sourcepath="${basedir}/source"
            destdir="${javadoc.dest.dir}"
            author="true"
            windowtitle="Smack ${version} Documentation"
            overview="${basedir}/source/overview.html"
        >
            <classpath>
                <fileset dir="${merge.lib.dir}">
                    <include name="*.jar"/>
                </fileset>
            </classpath>
            <doctitle><![CDATA[<font face="arial,helvetica">Smack ${version}</font>]]></doctitle>
            <header><![CDATA[<b>Smack</b>]]></header>
            <bottom><![CDATA[<i>Copyright &copy; 2003-2007 Jive Software. </i>]]></bottom>
            <link href="http://java.sun.com/j2se/1.3/docs/api/" />
            <link href="http://java.sun.com/j2ee/sdk_1.2.1/techdocs/api/" />
        </javadoc>
    </target>


    <!-- test -->
    <!-- ======================================================================================= -->
    <target name="func-test" depends="compile, jar-test" unless="no.test">
        <antcall target="test.messenger"/>
        <antcall target="test"/>
    </target>


    <!-- test -->
    <!-- ======================================================================================= -->
    <target name="test" depends="compile, jar-test" unless="no.test">

        <echo>


            **** no.test: ${no.test}


        </echo>

        <property name="test.messenger" value="false" />

        <if>
            <not><equals arg1="test.messenger" arg2="true" /></not>
            <then>
                <property name="test.classes" value="test.cases" />
            </then>
        </if>

        <junit printsummary="on"
            fork="true"
            haltonfailure="false"
            failureproperty="tests.failed"
            showoutput="true">

            <sysproperty key="smack.test.host" value="${test.host}" />
            <sysproperty key="smack.test.port" value="${test.port}" />
            <sysproperty key="smack.test.admin.username" value="${test.admin.username}" />
            <sysproperty key="smack.test.admin.password" value="${test.admin.password}" />
            <sysproperty key="smack.test.admin.resource" value="${test.admin.resource}" />
            <sysproperty key="smack.debug" value="${test.smack.debug}" />

            <classpath>
                <fileset dir="${basedir}/build/build">
                    <include name="xmlunit.jar"/>
                </fileset>
                <fileset dir="${merge.lib.dir}">
                    <include name="*.jar"/>
                </fileset>
                <fileset dir="${jar.dest.dir}">
                    <include name="smack-test.jar"/>
                </fileset>
                <pathelement location="${compile.dir}" />
                <pathelement location="${test.dir}" />
                <pathelement location="${resources.dir}" />
            </classpath>

            <formatter type="brief" usefile="false"/>

            <batchtest>
                <fileset dir="${basedir}/test">
                    <patternset refid="${test.classes}" />
                </fileset>
            </batchtest>
        </junit>

        <fail if="tests.failed" message="** Tests failed, see test log. **" />
    </target>


    <!-- test -->
    <!-- ======================================================================================= -->
    <target name="test.messenger" depends="compile, jar-test" unless="no.test">
        <antcall target="test" inheritall="true" inheritrefs="true">
            <param name="test.messenger" value="true" />
            <param name="test.classes" value="messenger.test.cases" />
        </antcall>
    </target>


    <!-- release -->
    <!-- ======================================================================================= -->
    <target name="release" description="Builds a release" if="release.exists" depends="release-exists">
        <antcall target="jar">
            <param name="no.test" value="true" />
        </antcall>
        <antcall target="javadoc">
            <param name="no.test" value="true" />
        </antcall>
        <ant antfile="${basedir}/build/release.xml" />
    </target>

	<!-- checkcode -->
	<!-- ======================================================================================= -->
	<target name="checkcode" >
		<taskdef name="pmd" classname="net.sourceforge.pmd.ant.PMDTask">
        	<classpath>
				<pathelement location="${basedir}/build/pmd.jar" />
				<pathelement location="${basedir}/build/asm.jar" />
            	<pathelement location="${basedir}/build/jaxen.jar" />
        	</classpath>
		</taskdef>
		<pmd shortFilenames="true">
			<ruleset>migrating</ruleset>
			<ruleset>finalizers</ruleset>
			<formatter type="html" toFile="target/pmd_report.html" toConsole="true" />
			<fileset dir="source/">
				<include name="**/*.java" />
			</fileset>
		</pmd>		
	</target>
	
    <!-- release-exists -->
    <!-- ======================================================================================= -->
    <target name="release-exists" >
        <available file="${basedir}/build/release.xml" property="release.exists"/>
    </target>


    <!-- clean -->
    <!-- ======================================================================================= -->
    <target name="clean" description="Deletes all generated content.">
    	<delete dir="${javadoc.dest.dir}" />
        <delete dir="${compile.dir}" />
        <delete dir="${compile.test.dir}" />
        <delete file="${basedir}/smack.jar" />
        <delete file="${basedir}/smackx.jar" />
        <delete file="${basedir}/smackx-debug.jar" />
        <delete file="${basedir}/smack-test.jar" />
		<delete file="${basedir}/smackx-jingle.jar" />
        <delete dir="${basedir}/target" />
    </target>

</project><|MERGE_RESOLUTION|>--- conflicted
+++ resolved
@@ -26,15 +26,9 @@
 
     <!-- Smack Version -->
     <property name="version.major" value="3" />
-<<<<<<< HEAD
     <property name="version.minor" value="3" />
     <property name="version.revision" value="0" />
     <property name="version.extra" value="SNAPSHOT" /> 
-=======
-    <property name="version.minor" value="2" />
-    <property name="version.revision" value="2" />
-    <property name="version.extra" value="" /> 
->>>>>>> bd60bcbc
 
     <if>
         <equals arg1="${version.extra}" arg2=""/>
