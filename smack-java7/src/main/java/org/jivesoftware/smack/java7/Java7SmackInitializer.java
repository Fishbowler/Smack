--- conflicted
+++ resolved
@@ -32,9 +32,6 @@
 
     @Override
     public List<Exception> initialize() {
-<<<<<<< HEAD
-        SmackConfiguration.setDefaultHostnameVerifier(new XmppHostnameVerifier());
-=======
         if (SystemUtil.onAndroid()) {
             // @formatter:off
             throw new RuntimeException(
@@ -43,8 +40,7 @@
                             "Use smack-android instead.");
             // @formatter:on
         }
-        SmackConfiguration.setDefaultHostnameVerifier(new Java7HostnameVerifier());
->>>>>>> 56847d7f
+        SmackConfiguration.setDefaultHostnameVerifier(new XmppHostnameVerifier());
         Base64.setEncoder(Java7Base64Encoder.getInstance());
         Base64UrlSafeEncoder.setEncoder(Java7Base64UrlSafeEncoder.getInstance());
         DNSUtil.setIdnaTransformer(new StringTransformer() {
