/**
 *
 * Copyright the original author or authors
 *
 * Licensed under the Apache License, Version 2.0 (the "License");
 * you may not use this file except in compliance with the License.
 * You may obtain a copy of the License at
 *
 *     http://www.apache.org/licenses/LICENSE-2.0
 *
 * Unless required by applicable law or agreed to in writing, software
 * distributed under the License is distributed on an "AS IS" BASIS,
 * WITHOUT WARRANTIES OR CONDITIONS OF ANY KIND, either express or implied.
 * See the License for the specific language governing permissions and
 * limitations under the License.
 */
package org.jivesoftware.smackx.bytestreams.ibb;

import static org.junit.Assert.*;
import static org.mockito.Mockito.*;

import org.jivesoftware.smack.SmackException.NotConnectedException;
import org.jivesoftware.smack.XMPPConnection;
import org.jivesoftware.smack.packet.IQ;
import org.jivesoftware.smack.packet.XMPPError;
import org.jivesoftware.smackx.bytestreams.ibb.InBandBytestreamManager;
import org.jivesoftware.smackx.bytestreams.ibb.InBandBytestreamRequest;
import org.jivesoftware.smackx.bytestreams.ibb.InBandBytestreamSession;
import org.jivesoftware.smackx.bytestreams.ibb.packet.Open;
import org.junit.Before;
import org.junit.Test;
import org.mockito.ArgumentCaptor;

/**
 * Test for InBandBytestreamRequest.
 * 
 * @author Henning Staib
 */
public class InBandBytestreamRequestTest {

    String initiatorJID = "initiator@xmpp-server/Smack";
    String targetJID = "target@xmpp-server/Smack";
    String sessionID = "session_id";

    XMPPConnection connection;
    InBandBytestreamManager byteStreamManager;
    Open initBytestream;

    /**
     * Initialize fields used in the tests.
     */
    @Before
    public void setup() {

        // mock connection
        connection = mock(XMPPConnection.class);

        // initialize InBandBytestreamManager to get the InitiationListener
        byteStreamManager = InBandBytestreamManager.getByteStreamManager(connection);

        // create a In-Band Bytestream open packet
        initBytestream = new Open(sessionID, 4096);
        initBytestream.setFrom(initiatorJID);
        initBytestream.setTo(targetJID);

    }

    /**
     * Test reject() method.
     * @throws NotConnectedException 
     */
    @Test
    public void shouldReplyWithErrorIfRequestIsRejected() throws NotConnectedException {
        InBandBytestreamRequest ibbRequest = new InBandBytestreamRequest(
                        byteStreamManager, initBytestream);

        // reject request
        ibbRequest.reject();

        // capture reply to the In-Band Bytestream open request
        ArgumentCaptor<IQ> argument = ArgumentCaptor.forClass(IQ.class);
        verify(connection).sendPacket(argument.capture());

        // assert that reply is the correct error packet
        assertEquals(initiatorJID, argument.getValue().getTo());
<<<<<<< HEAD
        assertEquals(IQ.Type.error, argument.getValue().getType());
        assertEquals(XMPPError.Condition.no_acceptable.toString(),
=======
        assertEquals(IQ.Type.ERROR, argument.getValue().getType());
        assertEquals(XMPPError.Condition.not_acceptable.toString(),
>>>>>>> bd0ada48
                        argument.getValue().getError().getCondition());

    }

    /**
     * Test accept() method.
     * 
     * @throws Exception should not happen
     */
    @Test
    public void shouldReturnSessionIfRequestIsAccepted() throws Exception {
        InBandBytestreamRequest ibbRequest = new InBandBytestreamRequest(
                        byteStreamManager, initBytestream);

        // accept request
        InBandBytestreamSession session = ibbRequest.accept();

        // capture reply to the In-Band Bytestream open request
        ArgumentCaptor<IQ> argument = ArgumentCaptor.forClass(IQ.class);
        verify(connection).sendPacket(argument.capture());

        // assert that reply is the correct acknowledgment packet
        assertEquals(initiatorJID, argument.getValue().getTo());
        assertEquals(IQ.Type.result, argument.getValue().getType());

        assertNotNull(session);
        assertNotNull(session.getInputStream());
        assertNotNull(session.getOutputStream());

    }

}<|MERGE_RESOLUTION|>--- conflicted
+++ resolved
@@ -83,13 +83,8 @@
 
         // assert that reply is the correct error packet
         assertEquals(initiatorJID, argument.getValue().getTo());
-<<<<<<< HEAD
         assertEquals(IQ.Type.error, argument.getValue().getType());
-        assertEquals(XMPPError.Condition.no_acceptable.toString(),
-=======
-        assertEquals(IQ.Type.ERROR, argument.getValue().getType());
         assertEquals(XMPPError.Condition.not_acceptable.toString(),
->>>>>>> bd0ada48
                         argument.getValue().getError().getCondition());
 
     }
