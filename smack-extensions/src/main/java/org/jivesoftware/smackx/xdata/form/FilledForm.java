/**
 *
 * Copyright 2020-2021 Florian Schmaus
 *
 * Licensed under the Apache License, Version 2.0 (the "License");
 * you may not use this file except in compliance with the License.
 * You may obtain a copy of the License at
 *
 *     http://www.apache.org/licenses/LICENSE-2.0
 *
 * Unless required by applicable law or agreed to in writing, software
 * distributed under the License is distributed on an "AS IS" BASIS,
 * WITHOUT WARRANTIES OR CONDITIONS OF ANY KIND, either express or implied.
 * See the License for the specific language governing permissions and
 * limitations under the License.
 */
package org.jivesoftware.smackx.xdata.form;

import org.jivesoftware.smack.util.Objects;

import org.jivesoftware.smackx.xdata.FormField;
import org.jivesoftware.smackx.xdata.TextSingleFormField;
import org.jivesoftware.smackx.xdata.packet.DataForm;

public abstract class FilledForm implements FormReader {

    private final DataForm dataForm;

    protected final TextSingleFormField formTypeFormField;

    public FilledForm(DataForm dataForm) {
        this.dataForm = Objects.requireNonNull(dataForm);
<<<<<<< HEAD
        String formType = dataForm.getFormType();
        if (StringUtils.isNullOrEmpty(formType)) {
            throw new IllegalArgumentException("The provided data form has no hidden FROM_TYPE field.");
        }
        if (dataForm.getType() == DataForm.Type.cancel) {
=======
        if (dataForm.getType() == Type.cancel) {
>>>>>>> ae44af5d
            throw new IllegalArgumentException("Forms of type 'cancel' are not filled nor fillable");
        }
        formTypeFormField = dataForm.getHiddenFormTypeField();
    }

    @Override
    public FormField getField(String fieldName) {
        return dataForm.getField(fieldName);
    }

    public String getTitle() {
        return dataForm.getTitle();
    }

    public StringBuilder getInstructions() {
        StringBuilder sb = new StringBuilder();
        for (String instruction : dataForm.getInstructions()) {
            sb.append(instruction).append('\n');
        }
        return sb;
    }

    public DataForm getDataForm() {
        return dataForm;
    }

    public String getFormType() {
        if (formTypeFormField == null) {
            return null;
        }
        return formTypeFormField.getValue();
    }

    public boolean hasField(String fieldName) {
        return dataForm.hasField(fieldName);
    }

    protected FormField getFieldOrThrow(String fieldName) {
        FormField formField = getField(fieldName);
        if (formField == null) {
            throw new IllegalArgumentException("No field named " + fieldName);
        }
        return formField;
    }

    protected static void ensureFormType(DataForm dataForm, String formType) {
        String dataFormType = dataForm.getFormType();
        if (!formType.equals(dataFormType)) {
            throw new IllegalArgumentException("The provided data form must be of type '" + formType
                            + "', this one was of type '" + dataFormType + '\'');
        }
    }

}<|MERGE_RESOLUTION|>--- conflicted
+++ resolved
@@ -30,15 +30,7 @@
 
     public FilledForm(DataForm dataForm) {
         this.dataForm = Objects.requireNonNull(dataForm);
-<<<<<<< HEAD
-        String formType = dataForm.getFormType();
-        if (StringUtils.isNullOrEmpty(formType)) {
-            throw new IllegalArgumentException("The provided data form has no hidden FROM_TYPE field.");
-        }
         if (dataForm.getType() == DataForm.Type.cancel) {
-=======
-        if (dataForm.getType() == Type.cancel) {
->>>>>>> ae44af5d
             throw new IllegalArgumentException("Forms of type 'cancel' are not filled nor fillable");
         }
         formTypeFormField = dataForm.getHiddenFormTypeField();
