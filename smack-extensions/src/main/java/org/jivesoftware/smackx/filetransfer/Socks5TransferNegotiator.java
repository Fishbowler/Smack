/**
 *
 * Copyright the original author or authors
 *
 * Licensed under the Apache License, Version 2.0 (the "License");
 * you may not use this file except in compliance with the License.
 * You may obtain a copy of the License at
 *
 *     http://www.apache.org/licenses/LICENSE-2.0
 *
 * Unless required by applicable law or agreed to in writing, software
 * distributed under the License is distributed on an "AS IS" BASIS,
 * WITHOUT WARRANTIES OR CONDITIONS OF ANY KIND, either express or implied.
 * See the License for the specific language governing permissions and
 * limitations under the License.
 */
package org.jivesoftware.smackx.filetransfer;

import java.io.IOException;
import java.io.InputStream;
import java.io.OutputStream;
import java.io.PushbackInputStream;

import org.jivesoftware.smack.SmackException;
import org.jivesoftware.smack.SmackException.NoResponseException;
import org.jivesoftware.smack.XMPPConnection;
import org.jivesoftware.smack.XMPPException;
import org.jivesoftware.smack.XMPPException.XMPPErrorException;
import org.jivesoftware.smack.packet.Stanza;
import org.jivesoftware.smackx.bytestreams.socks5.Socks5BytestreamManager;
import org.jivesoftware.smackx.bytestreams.socks5.Socks5BytestreamRequest;
import org.jivesoftware.smackx.bytestreams.socks5.Socks5BytestreamSession;
import org.jivesoftware.smackx.bytestreams.socks5.packet.Bytestream;
import org.jivesoftware.smackx.si.packet.StreamInitiation;
import org.jxmpp.jid.Jid;

/**
 * Negotiates a SOCKS5 Bytestream to be used for file transfers. The implementation is based on the
 * {@link Socks5BytestreamManager} and the {@link Socks5BytestreamRequest}.
 * 
 * @author Henning Staib
 * @see <a href="http://xmpp.org/extensions/xep-0065.html">XEP-0065: SOCKS5 Bytestreams</a>
 */
public class Socks5TransferNegotiator extends StreamNegotiator {

    private XMPPConnection connection;

    private Socks5BytestreamManager manager;

    Socks5TransferNegotiator(XMPPConnection connection) {
        this.connection = connection;
        this.manager = Socks5BytestreamManager.getBytestreamManager(this.connection);
    }

    @Override
    public OutputStream createOutgoingStream(String streamID, Jid initiator, Jid target) throws NoResponseException, SmackException, XMPPException
                    {
        try {
            return this.manager.establishSession(target, streamID).getOutputStream();
        }
        catch (IOException e) {
            throw new SmackException("error establishing SOCKS5 Bytestream", e);
        }
        catch (InterruptedException e) {
            throw new SmackException("error establishing SOCKS5 Bytestream", e);
        }
    }

    @Override
    public InputStream createIncomingStream(StreamInitiation initiation) throws XMPPErrorException,
                    InterruptedException, SmackException {
        /*
         * SOCKS5 initiation listener must ignore next SOCKS5 Bytestream request with given session
         * ID
         */
        this.manager.ignoreBytestreamRequestOnce(initiation.getSessionID());

        Stanza streamInitiation = initiateIncomingStream(this.connection, initiation);
        return negotiateIncomingStream(streamInitiation);
    }

    @Override
<<<<<<< HEAD
    public PacketFilter getInitiationPacketFilter(final Jid from, String streamID) {
=======
    public void newStreamInitiation(String from, String streamID) {
>>>>>>> ed4fa339
        /*
         * this method is always called prior to #negotiateIncomingStream() so the SOCKS5
         * InitiationListener must ignore the next SOCKS5 Bytestream request with the given session
         * ID
         */
        this.manager.ignoreBytestreamRequestOnce(streamID);
    }

    @Override
    public String[] getNamespaces() {
        return new String[] { Bytestream.NAMESPACE };
    }

    @Override
    InputStream negotiateIncomingStream(Stanza streamInitiation) throws InterruptedException,
                    SmackException, XMPPErrorException {
        // build SOCKS5 Bytestream request
        Socks5BytestreamRequest request = new ByteStreamRequest(this.manager,
                        (Bytestream) streamInitiation);

        // always accept the request
        Socks5BytestreamSession session = request.accept();

        // test input stream
        try {
            PushbackInputStream stream = new PushbackInputStream(session.getInputStream());
            int firstByte = stream.read();
            stream.unread(firstByte);
            return stream;
        }
        catch (IOException e) {
            throw new SmackException("Error establishing input stream", e);
        }
    }

    /**
     * Derive from Socks5BytestreamRequest to access protected constructor.
     */
    private static class ByteStreamRequest extends Socks5BytestreamRequest {

        private ByteStreamRequest(Socks5BytestreamManager manager, Bytestream byteStreamRequest) {
            super(manager, byteStreamRequest);
        }

    }

}<|MERGE_RESOLUTION|>--- conflicted
+++ resolved
@@ -80,11 +80,7 @@
     }
 
     @Override
-<<<<<<< HEAD
-    public PacketFilter getInitiationPacketFilter(final Jid from, String streamID) {
-=======
-    public void newStreamInitiation(String from, String streamID) {
->>>>>>> ed4fa339
+    public void newStreamInitiation(final Jid from, String streamID) {
         /*
          * this method is always called prior to #negotiateIncomingStream() so the SOCKS5
          * InitiationListener must ignore the next SOCKS5 Bytestream request with the given session
