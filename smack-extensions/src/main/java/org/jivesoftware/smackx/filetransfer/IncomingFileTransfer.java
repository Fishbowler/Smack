/**
 *
 * Copyright 2003-2006 Jive Software.
 *
 * Licensed under the Apache License, Version 2.0 (the "License");
 * you may not use this file except in compliance with the License.
 * You may obtain a copy of the License at
 *
 *     http://www.apache.org/licenses/LICENSE-2.0
 *
 * Unless required by applicable law or agreed to in writing, software
 * distributed under the License is distributed on an "AS IS" BASIS,
 * WITHOUT WARRANTIES OR CONDITIONS OF ANY KIND, either express or implied.
 * See the License for the specific language governing permissions and
 * limitations under the License.
 */
package org.jivesoftware.smackx.filetransfer;

import java.io.File;
import java.io.FileNotFoundException;
import java.io.FileOutputStream;
import java.io.IOException;
import java.io.InputStream;
import java.io.OutputStream;
import java.util.concurrent.Callable;
import java.util.concurrent.ExecutionException;
import java.util.concurrent.FutureTask;
import java.util.concurrent.TimeUnit;
import java.util.concurrent.TimeoutException;
import java.util.logging.Level;
import java.util.logging.Logger;

import org.jivesoftware.smack.SmackException;
import org.jivesoftware.smack.SmackException.NoResponseException;
import org.jivesoftware.smack.XMPPException.XMPPErrorException;


/**
 * An incoming file transfer is created when the
 * {@link FileTransferManager#createIncomingFileTransfer(FileTransferRequest)}
 * method is invoked. It is a file being sent to the local user from another
 * user on the jabber network. There are two stages of the file transfer to be
 * concerned with and they can be handled in different ways depending upon the
 * method that is invoked on this class.
<<<<<<< HEAD
 * <p/>
 * The first way that a file is received is by calling the
 * {@link #receiveFile()} method. This method, negotiates the appropriate stream
 * method and then returns the <b><i>InputStream</b></i> to read the file
 * data from.
 * <p/>
 * The second way that a file can be received through this class is by invoking
 * the {@link #receiveFile(File)} method. This method returns immediately and
=======
 *
 * The first way that a file is recieved is by calling the
 * {@link #recieveFile()} method. This method, negotiates the appropriate stream
 * method and then returns the InputStream to read the file
 * data from.
 *
 * The second way that a file can be recieved through this class is by invoking
 * the {@link #recieveFile(File)} method. This method returns immediatly and
>>>>>>> 34373e87
 * takes as its parameter a file on the local file system where the file
 * recieved from the transfer will be put.
 *
 * @author Alexander Wenckus
 */
public class IncomingFileTransfer extends FileTransfer {

    private static final Logger LOGGER = Logger.getLogger(IncomingFileTransfer.class.getName());

    private FileTransferRequest receiveRequest;

    private InputStream inputStream;

    protected IncomingFileTransfer(FileTransferRequest request,
            FileTransferNegotiator transferNegotiator) {
        super(request.getRequestor(), request.getStreamID(), transferNegotiator);
        this.receiveRequest = request;
    }

    /**
     * Negotiates the stream method to transfer the file over and then returns
     * the negotiated stream.
     *
     * @return The negotiated InputStream from which to read the data.
     * @throws SmackException 
     * @throws XMPPErrorException If there is an error in the negotiation process an exception
     *                       is thrown.
     * @throws InterruptedException 
     */
    public InputStream receiveFile() throws SmackException, XMPPErrorException, InterruptedException {
        if (inputStream != null) {
            throw new IllegalStateException("Transfer already negotiated!");
        }

        try {
            inputStream = negotiateStream();
        }
        catch (XMPPErrorException e) {
            setException(e);
            throw e;
        }

        return inputStream;
    }

    /**
<<<<<<< HEAD
     * This method negotiates the stream and then transfer's the file over the negotiated stream.
     * The transferred file will be saved at the provided location.
     * <p/>
     * This method will return immediately, file transfer progress can be monitored through several
=======
     * This method negotitates the stream and then transfer's the file over the negotiated stream.
     * The transfered file will be saved at the provided location.
     *
     * This method will return immedialtly, file transfer progress can be monitored through several
>>>>>>> 34373e87
     * methods:
     *
     * <UL>
     * <LI>{@link FileTransfer#getStatus()}
     * <LI>{@link FileTransfer#getProgress()}
     * <LI>{@link FileTransfer#isDone()}
     * </UL>
     * 
     * @param file The location to save the file.
     * @throws SmackException when the file transfer fails
     * @throws IOException 
     * @throws IllegalArgumentException This exception is thrown when the the provided file is
     *         either null, or cannot be written to.
     */
    public void receiveFile(final File file) throws SmackException, IOException {
        if (file == null) {
            throw new IllegalArgumentException("File cannot be null");
        }
        if (!file.exists()) {
                 file.createNewFile();
            }
        if (!file.canWrite()) {
                throw new IllegalArgumentException("Cannot write to provided file");
        }

        Thread transferThread = new Thread(new Runnable() {
            @Override
            public void run() {
                try {
                    inputStream = negotiateStream();
                }
                catch (Exception e) {
                    setStatus(FileTransfer.Status.error);
                    setException(e);
                    return;
                }

                OutputStream outputStream = null;
                try {
                    outputStream = new FileOutputStream(file);
                    setStatus(Status.in_progress);
                    writeToStream(inputStream, outputStream);
                }
                catch (FileNotFoundException e) {
                    setStatus(Status.error);
                    setError(Error.bad_file);
                    setException(e);
                }
                catch (IOException e) {
                    setStatus(Status.error);
                    setError(Error.stream);
                    setException(e);
                }


                if (getStatus().equals(Status.in_progress)) {
                    setStatus(Status.complete);
                }
                if (inputStream != null) {
                    try {
                        inputStream.close();
                    } catch (IOException e) {
                        LOGGER.log(Level.WARNING, "Closing input stream", e);
                    }
                }
                if (outputStream != null) {
                    try {
                        outputStream.close();
                    } catch (IOException e) {
                        LOGGER.log(Level.WARNING, "Closing output stream", e);
                    }
                }
            }
        }, "File Transfer " + streamID);
        transferThread.start();
    }

    private InputStream negotiateStream() throws SmackException, XMPPErrorException, InterruptedException {
        setStatus(Status.negotiating_transfer);
        final StreamNegotiator streamNegotiator = negotiator
                .selectStreamNegotiator(receiveRequest);
        setStatus(Status.negotiating_stream);
        FutureTask<InputStream> streamNegotiatorTask = new FutureTask<>(
                new Callable<InputStream>() {

                    @Override
                    public InputStream call() throws Exception {
                        return streamNegotiator
                                .createIncomingStream(receiveRequest.getStreamInitiation());
                    }
                });
        streamNegotiatorTask.run();
        InputStream inputStream;
        try {
            inputStream = streamNegotiatorTask.get(15, TimeUnit.SECONDS);
        }
        catch (ExecutionException e) {
            final Throwable cause = e.getCause();
            if (cause instanceof XMPPErrorException) {
                throw (XMPPErrorException) cause;
            }
            if (cause instanceof InterruptedException) {
                throw (InterruptedException) cause;
            }
            if (cause instanceof NoResponseException) {
                throw (NoResponseException) cause;
            }
            if (cause instanceof SmackException) {
                throw (SmackException) cause;
            }
            throw new SmackException("Error in execution", e);
        }
        catch (TimeoutException e) {
            throw new SmackException("Request timed out", e);
        }
        finally {
            streamNegotiatorTask.cancel(true);
        }
        setStatus(Status.negotiated);
        return inputStream;
    }

    @Override
    public void cancel() {
        setStatus(Status.cancelled);
    }

}<|MERGE_RESOLUTION|>--- conflicted
+++ resolved
@@ -42,25 +42,14 @@
  * user on the jabber network. There are two stages of the file transfer to be
  * concerned with and they can be handled in different ways depending upon the
  * method that is invoked on this class.
-<<<<<<< HEAD
- * <p/>
+ *
  * The first way that a file is received is by calling the
  * {@link #receiveFile()} method. This method, negotiates the appropriate stream
- * method and then returns the <b><i>InputStream</b></i> to read the file
+ * method and then returns the InputStream to read the file
  * data from.
- * <p/>
+ *
  * The second way that a file can be received through this class is by invoking
  * the {@link #receiveFile(File)} method. This method returns immediately and
-=======
- *
- * The first way that a file is recieved is by calling the
- * {@link #recieveFile()} method. This method, negotiates the appropriate stream
- * method and then returns the InputStream to read the file
- * data from.
- *
- * The second way that a file can be recieved through this class is by invoking
- * the {@link #recieveFile(File)} method. This method returns immediatly and
->>>>>>> 34373e87
  * takes as its parameter a file on the local file system where the file
  * recieved from the transfer will be put.
  *
@@ -107,23 +96,16 @@
     }
 
     /**
-<<<<<<< HEAD
      * This method negotiates the stream and then transfer's the file over the negotiated stream.
      * The transferred file will be saved at the provided location.
-     * <p/>
+     *
      * This method will return immediately, file transfer progress can be monitored through several
-=======
-     * This method negotitates the stream and then transfer's the file over the negotiated stream.
-     * The transfered file will be saved at the provided location.
-     *
-     * This method will return immedialtly, file transfer progress can be monitored through several
->>>>>>> 34373e87
      * methods:
      *
      * <UL>
-     * <LI>{@link FileTransfer#getStatus()}
-     * <LI>{@link FileTransfer#getProgress()}
-     * <LI>{@link FileTransfer#isDone()}
+     * <LI>{@link FileTransfer#getStatus()}</LI>
+     * <LI>{@link FileTransfer#getProgress()}</LI>
+     * <LI>{@link FileTransfer#isDone()}</LI>
      * </UL>
      * 
      * @param file The location to save the file.
