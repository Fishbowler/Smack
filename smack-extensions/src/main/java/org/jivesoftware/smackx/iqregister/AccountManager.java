--- conflicted
+++ resolved
@@ -263,16 +263,12 @@
      * @see #getAccountAttributes()
      */
     public void createAccount(String username, String password, Map<String, String> attributes)
-<<<<<<< HEAD
                     throws NoResponseException, XMPPErrorException, NotConnectedException, InterruptedException {
-=======
-                    throws NoResponseException, XMPPErrorException, NotConnectedException {
         if (!connection().isSecureConnection() && !allowSensitiveOperationOverInsecureConnection) {
             // TODO throw exception in newer Smack versions
             LOGGER.warning("Creating account over insecure connection. "
                             + "This will throw an exception in future versions of Smack if AccountManager.sensitiveOperationOverInsecureConnection(true) is not set");
         }
->>>>>>> 407f555c
         attributes.put("username", username);
         attributes.put("password", password);
         Registration reg = new Registration(attributes);
@@ -292,16 +288,12 @@
      * @throws NotConnectedException 
      * @throws InterruptedException 
      */
-<<<<<<< HEAD
     public void changePassword(String newPassword) throws NoResponseException, XMPPErrorException, NotConnectedException, InterruptedException {
-=======
-    public void changePassword(String newPassword) throws NoResponseException, XMPPErrorException, NotConnectedException {
         if (!connection().isSecureConnection() && !allowSensitiveOperationOverInsecureConnection) {
             // TODO throw exception in newer Smack versions
             LOGGER.warning("Changing password over insecure connection. "
                             + "This will throw an exception in future versions of Smack if AccountManager.sensitiveOperationOverInsecureConnection(true) is not set");
         }
->>>>>>> 407f555c
         Map<String, String> map = new HashMap<String, String>();
         map.put("username",  connection().getUser().getLocalpart().toString());
         map.put("password",newPassword);
@@ -348,13 +340,8 @@
         info = createPacketCollectorAndSend(reg).nextResultOrThrow();
     }
 
-<<<<<<< HEAD
     private PacketCollector createPacketCollectorAndSend(IQ req) throws NotConnectedException, InterruptedException {
-        PacketCollector collector = connection().createPacketCollectorAndSend(new PacketIDFilter(req.getStanzaId()), req);
-=======
-    private PacketCollector createPacketCollectorAndSend(IQ req) throws NotConnectedException {
         PacketCollector collector = connection().createPacketCollectorAndSend(new StanzaIdFilter(req.getStanzaId()), req);
->>>>>>> 407f555c
         return collector;
     }
 }