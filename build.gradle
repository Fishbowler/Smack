--- conflicted
+++ resolved
@@ -17,9 +17,6 @@
 	id 'com.github.kt3k.coveralls' version '2.10.2'
 }
 
-<<<<<<< HEAD
-apply plugin: 'org.kordamp.gradle.markdown'
-
 ext {
 	java11Projects = [
 		':smack-integration-test',
@@ -43,8 +40,6 @@
 	}
 }
 
-=======
->>>>>>> 4eb58698
 allprojects {
 	apply plugin: 'java-library'
 	apply plugin: 'java-test-fixtures'
