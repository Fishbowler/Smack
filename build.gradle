import org.gradle.plugins.signing.Sign

allprojects {
	apply plugin: 'java'
	apply plugin: 'eclipse'

	ext {
<<<<<<< HEAD
		shortVersion = '4.1.0-alpha1'
=======
		shortVersion = '4.0.1'
>>>>>>> 4477561d
		isSnapshot = true
		gitCommit = getGitCommit()
		javadocAllDir = new File(buildDir, 'javadoc')
		documentationDir = new File(projectDir, 'documentation')
		releasedocsDir = new File(buildDir, 'releasedocs')
		rootConfigDir = new File(rootDir, 'config')
		sonatypeCredentialsAvailable = project.hasProperty('sonatypeUsername') && project.hasProperty('sonatypePassword')
		isReleaseVersion = !isSnapshot
		signingRequired = isReleaseVersion
		sonatypeSnapshotUrl = 'https://oss.sonatype.org/content/repositories/snapshots'
		sonatypeStagingUrl = 'https://oss.sonatype.org/service/local/staging/deploy/maven2'
		buildDate = (new java.text.SimpleDateFormat("yyyy-MM-dd")).format(new Date())
		oneLineDesc = 'An Open Source XMPP (Jabber) client library'
		jxmppVersion = "0.1.0"
	}
	group = 'org.igniterealtime.smack'
	sourceCompatibility = 1.7
	version = shortVersion
	if (isSnapshot) {
		version += '-SNAPSHOT'
	}

	ext.sharedManifest = manifest {
		attributes('Implementation-Version': version,
				   'Implementation-GitRevision': ext.gitCommit,
				   // According to OSGi core 5.0 section 3.2.5 the qualifier (the fourth
				   // version element) must begin with a dot. So we replace only the
				   // first occurence of an dash with a dot.
				   // For example 4.0.0-rc1 becomes 4.0.0.rc1, but
				   // 4.0.0-SNAPSHOT-2014-05-01 becomes 4.0.0.SNAPSHOT-2014-05-01
				   'Bundle-Version': version.replaceFirst("-", "."),
				   'Built-Date': new Date(),
				   'Built-JDK': System.getProperty('java.version'),
				   'Built-Gradle': gradle.gradleVersion,
				   'Built-By': System.getProperty('user.name')
				  )
	}

	eclipse {
		classpath {
			downloadJavadoc = true
		}
	}

	repositories {
		// Add OSS Sonatype Snapshot repository
		maven {
			url 'https://oss.sonatype.org/content/repositories/snapshots'
		}
	}
}

gradle.taskGraph.whenReady { taskGraph ->
	if (signingRequired
		&& taskGraph.allTasks.any { it instanceof Sign }) {
		// Use Java 6's console to read from the console (no good for a CI environment)
		Console console = System.console()
		console.printf '\n\nWe have to sign some things in this build.\n\nPlease enter your signing details.\n\n'
		def password = console.readPassword('GnuPG Private Key Password: ')

		allprojects { ext.'signing.password' = password }

		console.printf '\nThanks.\n\n'
	}
}

task javadocAll(type: Javadoc) {
	source subprojects.collect {project ->
		project.sourceSets.main.allJava }
	destinationDir = javadocAllDir
	// Might need a classpath
	classpath = files(subprojects.collect {project ->
		project.sourceSets.main.compileClasspath})
	options.linkSource = true
	options.use = true
	options.links = ["http://docs.oracle.com/javase/$sourceCompatibility/docs/api/"] as String[]
}

import org.apache.tools.ant.filters.ReplaceTokens
task prepareReleasedocs(type: Copy) {
	from 'resources/releasedocs'
	into releasedocsDir
	filter(ReplaceTokens, tokens: [version: version, releasedate: buildDate])
}

task distributionZip(type: Zip, dependsOn: [javadocAll, prepareReleasedocs]) {
	classifier buildDate
	into ('javadoc') {
		from(javadocAllDir)
	}
	into ('releasedocs') {
		from(releasedocsDir)
	}
	into ('releasedocs/documentation') {
		from(documentationDir)
	}
}

jar {
	// Root project should not create empty jar artifact
	enabled = false
}

// Disable upload archives for the root project
uploadArchives.enabled = false

description = """\
Smack ${version}
${oneLineDesc}."""

evaluationDependsOnChildren()
subprojects {
	apply plugin: 'maven'
	apply plugin: 'osgi'
	apply plugin: 'signing'
	apply plugin: 'checkstyle'

	checkstyle {
		configFile = new File(rootConfigDir, 'checkstyle.xml')
	}
	repositories {
		mavenLocal()
		mavenCentral()
	}
	task sourcesJar(type: Jar, dependsOn: classes) {
		classifier = 'sources'
		from sourceSets.main.allSource
	}
	task javadocJar(type: Jar, dependsOn: javadoc) {
		classifier = 'javadoc'
		from javadoc.destinationDir
	}
	artifacts {
		archives sourcesJar
		archives javadocJar
	}

	uploadArchives {
		repositories {
			mavenDeployer {
				if (signingRequired) {
					beforeDeployment { MavenDeployment deployment -> signing.signPom(deployment) }
				}
				repository(url: project.sonatypeStagingUrl) {
					if (sonatypeCredentialsAvailable) {
						authentication(userName: sonatypeUsername, password: sonatypePassword)
					}
				}
				snapshotRepository(url: project.sonatypeSnapshotUrl) {
					if (sonatypeCredentialsAvailable) {
						authentication(userName: sonatypeUsername, password: sonatypePassword)
					}
				}

				pom.project {
					name 'Smack'
					packaging 'jar'
					inceptionYear '2003'
					url 'http://www.igniterealtime.org/projects/smack/'
					description project.description

					issueManagement {
						system 'JIRA'
						url 'https://igniterealtime.org/issues/browse/SMACK'
					}

					distributionManagement {
						snapshotRepository {
							id 'smack.snapshot'
							url project.sonatypeSnapshotUrl
						}
					}

					scm {
						url 'https://github.com/igniterealtime/Smack'
						connection 'scm:git:https://github.com/igniterealtime/Smack.git'
						developerConnection 'scm:git:https://github.com/igniterealtime/Smack.git'
					}

					licenses {
						license {
							name 'The Apache Software License, Version 2.0'
							url 'http://www.apache.org/licenses/LICENSE-2.0.txt'
							distribution 'repo'
						}
					}

					developers {
						developer {
							id 'flow'
							name 'Florian Schmaus'
							email 'flow@igniterealtime.org'
						}
					}
				}
			}
		}
	}
	rootProject.distributionZip {
		dependsOn build
		from(buildDir) {
			include "$libsDirName/*${version}.jar"
			include "$libsDirName/*${version}-javadoc.jar"
			include "$libsDirName/*${version}-sources.jar"
		}
	}
	signing {
		required { signingRequired }
		sign configurations.archives
	}
}

['smack-resolver-javax', 'smack-extensions', 'smack-experimental', 'smack-legacy'].each { name ->
	project(":$name") {
		jar {
			manifest {
				instruction 'Service-Component', "org.jivesoftware.smackx/$name-components.xml"
			}
		}
	}
}

subprojects*.jar {
   manifest {
       from sharedManifest
   }
}

def getGitCommit() {
	def dotGit = new File("$projectDir/.git")
	if (!dotGit.isDirectory()) return 'non-git build'

	def cmd = 'git describe --tags --dirty=+'
	def proc = cmd.execute()
	def gitCommit = proc.text.trim()
	assert !gitCommit.isEmpty()
	gitCommit
}<|MERGE_RESOLUTION|>--- conflicted
+++ resolved
@@ -5,11 +5,7 @@
 	apply plugin: 'eclipse'
 
 	ext {
-<<<<<<< HEAD
 		shortVersion = '4.1.0-alpha1'
-=======
-		shortVersion = '4.0.1'
->>>>>>> 4477561d
 		isSnapshot = true
 		gitCommit = getGitCommit()
 		javadocAllDir = new File(buildDir, 'javadoc')
